--- conflicted
+++ resolved
@@ -80,15 +80,6 @@
   ImmutableGeneratorFactory(Context* context);
   virtual ~ImmutableGeneratorFactory();
 
-<<<<<<< HEAD
-  virtual MessageGenerator* NewMessageGenerator(
-      const Descriptor* descriptor) const override;
-
-  virtual ExtensionGenerator* NewExtensionGenerator(
-      const FieldDescriptor* descriptor) const override;
-
-  virtual ServiceGenerator* NewServiceGenerator(
-=======
   MessageGenerator* NewMessageGenerator(
       const Descriptor* descriptor) const override;
 
@@ -96,7 +87,6 @@
       const FieldDescriptor* descriptor) const override;
 
   ServiceGenerator* NewServiceGenerator(
->>>>>>> f78fefc1
       const ServiceDescriptor* descriptor) const override;
 
  private:
