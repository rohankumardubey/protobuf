// Protocol Buffers - Google's data interchange format
// Copyright 2008 Google Inc.  All rights reserved.
// https://developers.google.com/protocol-buffers/
//
// Redistribution and use in source and binary forms, with or without
// modification, are permitted provided that the following conditions are
// met:
//
//     * Redistributions of source code must retain the above copyright
// notice, this list of conditions and the following disclaimer.
//     * Redistributions in binary form must reproduce the above
// copyright notice, this list of conditions and the following disclaimer
// in the documentation and/or other materials provided with the
// distribution.
//     * Neither the name of Google Inc. nor the names of its
// contributors may be used to endorse or promote products derived from
// this software without specific prior written permission.
//
// THIS SOFTWARE IS PROVIDED BY THE COPYRIGHT HOLDERS AND CONTRIBUTORS
// "AS IS" AND ANY EXPRESS OR IMPLIED WARRANTIES, INCLUDING, BUT NOT
// LIMITED TO, THE IMPLIED WARRANTIES OF MERCHANTABILITY AND FITNESS FOR
// A PARTICULAR PURPOSE ARE DISCLAIMED. IN NO EVENT SHALL THE COPYRIGHT
// OWNER OR CONTRIBUTORS BE LIABLE FOR ANY DIRECT, INDIRECT, INCIDENTAL,
// SPECIAL, EXEMPLARY, OR CONSEQUENTIAL DAMAGES (INCLUDING, BUT NOT
// LIMITED TO, PROCUREMENT OF SUBSTITUTE GOODS OR SERVICES; LOSS OF USE,
// DATA, OR PROFITS; OR BUSINESS INTERRUPTION) HOWEVER CAUSED AND ON ANY
// THEORY OF LIABILITY, WHETHER IN CONTRACT, STRICT LIABILITY, OR TORT
// (INCLUDING NEGLIGENCE OR OTHERWISE) ARISING IN ANY WAY OUT OF THE USE
// OF THIS SOFTWARE, EVEN IF ADVISED OF THE POSSIBILITY OF SUCH DAMAGE.

#ifndef GOOGLE_PROTOBUF_GENERATED_MESSAGE_TABLE_DRIVEN_H__
#define GOOGLE_PROTOBUF_GENERATED_MESSAGE_TABLE_DRIVEN_H__

#include <google/protobuf/map.h>
#include <google/protobuf/map_entry_lite.h>
#include <google/protobuf/map_field_lite.h>
#include <google/protobuf/message_lite.h>
#include <google/protobuf/wire_format_lite.h>

// We require C++11 and Clang to use constexpr for variables, as GCC 4.8
// requires constexpr to be consistent between declarations of variables
// unnecessarily (see https://gcc.gnu.org/bugzilla/show_bug.cgi?id=58541).
// VS 2017 Update 3 also supports this usage of constexpr.
#if defined(__clang__) || (defined(_MSC_VER) && _MSC_VER >= 1911)
#define PROTOBUF_CONSTEXPR_VAR constexpr
#else  // !__clang__
#define PROTOBUF_CONSTEXPR_VAR
#endif  // !_clang

#ifdef SWIG
#error "You cannot SWIG proto headers"
#endif

#include <google/protobuf/port_def.inc>

namespace google {
namespace protobuf {
namespace internal {

// Processing-type masks.
static constexpr const unsigned char kOneofMask = 0x40;
static constexpr const unsigned char kRepeatedMask = 0x20;
// Mask for the raw type: either a WireFormatLite::FieldType or one of the
// ProcessingTypes below, without the oneof or repeated flag.
static constexpr const unsigned char kTypeMask = 0x1f;

// Wire type masks.
static constexpr const unsigned char kNotPackedMask = 0x10;
static constexpr const unsigned char kInvalidMask = 0x20;

enum ProcessingTypes {
  TYPE_STRING_CORD = 19,
  TYPE_STRING_STRING_PIECE = 20,
  TYPE_BYTES_CORD = 21,
  TYPE_BYTES_STRING_PIECE = 22,
  TYPE_STRING_INLINED = 23,
  TYPE_BYTES_INLINED = 24,
  TYPE_MAP = 25,
};

static_assert(TYPE_MAP < kRepeatedMask, "Invalid enum");

struct PROTOBUF_EXPORT FieldMetadata {
  uint32_t offset;  // offset of this field in the struct
  uint32_t tag;     // field * 8 + wire_type
  // byte offset * 8 + bit_offset;
  // if the high bit is set then this is the byte offset of the oneof_case
  // for this field.
  uint32_t has_offset;
  uint32_t type;    // the type of this field.
  const void* ptr;  // auxiliary data

  // From the serializer point of view each fundamental type can occur in
  // 4 different ways. For simplicity we treat all combinations as a cartesion
  // product although not all combinations are allowed.
  enum FieldTypeClass {
    kPresence,
    kNoPresence,
    kRepeated,
    kPacked,
    kOneOf,
    kNumTypeClasses  // must be last enum
  };
  // C++ protobuf has 20 fundamental types, were we added Cord and StringPiece
  // and also distinguish the same types if they have different wire format.
  enum {
    kCordType = 19,
    kStringPieceType = 20,
    kInlinedType = 21,
    kNumTypes = 21,
    kSpecial = kNumTypes * kNumTypeClasses,
  };

  static int CalculateType(int fundamental_type, FieldTypeClass type_class);
};

// TODO(ckennelly):  Add a static assertion to ensure that these masks do not
// conflict with wiretypes.

// ParseTableField is kept small to help simplify instructions for computing
// offsets, as we will always need this information to parse a field.
// Additional data, needed for some types, is stored in
// AuxiliaryParseTableField.
struct ParseTableField {
  uint32_t offset;
  // The presence_index ordinarily represents a has_bit index, but for fields
  // inside a oneof it represents the index in _oneof_case_.
  uint32_t presence_index;
  unsigned char normal_wiretype;
  unsigned char packed_wiretype;

  // processing_type is given by:
  //   (FieldDescriptor->type() << 1) | FieldDescriptor->is_packed()
  unsigned char processing_type;

  unsigned char tag_size;
};

struct ParseTable;

union AuxiliaryParseTableField {
  typedef bool (*EnumValidator)(int);

  // Enums
  struct enum_aux {
    EnumValidator validator;
  };
  enum_aux enums;
  // Group, messages
  struct message_aux {
    // ExplicitlyInitialized<T> -> T requires a reinterpret_cast, which prevents
    // the tables from being constructed as a constexpr.  We use void to avoid
    // the cast.
    const void* default_message_void;
    const MessageLite* default_message() const {
      return static_cast<const MessageLite*>(default_message_void);
    }
  };
  message_aux messages;
  // Strings
  struct string_aux {
    const void* default_ptr;
    const char* field_name;
  };
  string_aux strings;

  struct map_aux {
    bool (*parse_map)(io::CodedInputStream*, void*);
  };
  map_aux maps;

  AuxiliaryParseTableField() = default;
  constexpr AuxiliaryParseTableField(AuxiliaryParseTableField::enum_aux e)
      : enums(e) {}
  constexpr AuxiliaryParseTableField(AuxiliaryParseTableField::message_aux m)
      : messages(m) {}
  constexpr AuxiliaryParseTableField(AuxiliaryParseTableField::string_aux s)
      : strings(s) {}
  constexpr AuxiliaryParseTableField(AuxiliaryParseTableField::map_aux m)
      : maps(m) {}
};

struct ParseTable {
  const ParseTableField* fields;
  const AuxiliaryParseTableField* aux;
  int max_field_number;
  // TODO(ckennelly): Do something with this padding.

  // TODO(ckennelly): Vet these for sign extension.
  int64_t has_bits_offset;
  int64_t oneof_case_offset;
  int64_t extension_offset;
  int64_t arena_offset;

  // ExplicitlyInitialized<T> -> T requires a reinterpret_cast, which prevents
  // the tables from being constructed as a constexpr.  We use void to avoid
  // the cast.
  const void* default_instance_void;
  const MessageLite* default_instance() const {
    return static_cast<const MessageLite*>(default_instance_void);
  }

  bool unknown_field_set;
};

static_assert(sizeof(ParseTableField) <= 16, "ParseTableField is too large");
// The tables must be composed of POD components to ensure link-time
// initialization.
static_assert(std::is_standard_layout<ParseTableField>::value, "");
static_assert(std::is_trivial<ParseTableField>::value, "");
static_assert(std::is_standard_layout<AuxiliaryParseTableField>::value, "");
static_assert(std::is_trivial<AuxiliaryParseTableField>::value, "");
static_assert(
    std::is_standard_layout<AuxiliaryParseTableField::enum_aux>::value, "");
static_assert(std::is_trivial<AuxiliaryParseTableField::enum_aux>::value, "");
static_assert(
    std::is_standard_layout<AuxiliaryParseTableField::message_aux>::value, "");
static_assert(std::is_trivial<AuxiliaryParseTableField::message_aux>::value,
              "");
static_assert(
    std::is_standard_layout<AuxiliaryParseTableField::string_aux>::value, "");
static_assert(std::is_trivial<AuxiliaryParseTableField::string_aux>::value, "");
static_assert(std::is_standard_layout<ParseTable>::value, "");
static_assert(std::is_trivial<ParseTable>::value, "");

// TODO(ckennelly): Consolidate these implementations into a single one, using
// dynamic dispatch to the appropriate unknown field handler.
bool MergePartialFromCodedStream(MessageLite* msg, const ParseTable& table,
                                 io::CodedInputStream* input);
bool MergePartialFromCodedStreamLite(MessageLite* msg, const ParseTable& table,
                                     io::CodedInputStream* input);

template <typename Entry>
bool ParseMap(io::CodedInputStream* input, void* map_field) {
  typedef typename MapEntryToMapField<Entry>::MapFieldType MapFieldType;
  typedef Map<typename Entry::EntryKeyType, typename Entry::EntryValueType>
      MapType;
  typedef typename Entry::template Parser<MapFieldType, MapType> ParserType;

  ParserType parser(static_cast<MapFieldType*>(map_field));
  return WireFormatLite::ReadMessageNoVirtual(input, &parser);
}

struct SerializationTable {
  int num_fields;
  const FieldMetadata* field_table;
};

PROTOBUF_EXPORT void SerializeInternal(const uint8_t* base,
                                       const FieldMetadata* table,
                                       int32_t num_fields,
                                       io::CodedOutputStream* output);

inline void TableSerialize(const MessageLite& msg,
                           const SerializationTable* table,
                           io::CodedOutputStream* output) {
  const FieldMetadata* field_table = table->field_table;
  int num_fields = table->num_fields - 1;
  const uint8_t* base = reinterpret_cast<const uint8_t*>(&msg);
  // TODO(gerbens) This skips the first test if we could use the fast
  // array serialization path, we should make this
  // int cached_size =
  //    *reinterpret_cast<const int32_t*>(base + field_table->offset);
  // SerializeWithCachedSize(msg, field_table + 1, num_fields, cached_size, ...)
  // But we keep conformance with the old way for now.
  SerializeInternal(base, field_table + 1, num_fields, output);
}

PROTOBUF_EXPORT uint8_t* SerializeInternalToArray(const uint8_t* base,
<<<<<<< HEAD
                                  const FieldMetadata* table,
                                  int32_t num_fields, bool is_deterministic,
                                  uint8_t* buffer);
=======
                                                  const FieldMetadata* table,
                                                  int32_t num_fields,
                                                  bool is_deterministic,
                                                  uint8_t* buffer);
>>>>>>> f78fefc1

inline uint8_t* TableSerializeToArray(const MessageLite& msg,
                                      const SerializationTable* table,
                                      bool is_deterministic, uint8_t* buffer) {
  const uint8_t* base = reinterpret_cast<const uint8_t*>(&msg);
  const FieldMetadata* field_table = table->field_table + 1;
  int num_fields = table->num_fields - 1;
  return SerializeInternalToArray(base, field_table, num_fields,
                                  is_deterministic, buffer);
}

template <typename T>
struct CompareHelper {
  bool operator()(const T& a, const T& b) const { return a < b; }
};

template <>
struct CompareHelper<ArenaStringPtr> {
  bool operator()(const ArenaStringPtr& a, const ArenaStringPtr& b) const {
    return a.Get() < b.Get();
  }
};

struct CompareMapKey {
  template <typename T>
  bool operator()(const MapEntryHelper<T>& a,
                  const MapEntryHelper<T>& b) const {
    return Compare(a.key_, b.key_);
  }
  template <typename T>
  bool Compare(const T& a, const T& b) const {
    return CompareHelper<T>()(a, b);
  }
};

template <typename MapFieldType, const SerializationTable* table>
void MapFieldSerializer(const uint8_t* base, uint32_t offset, uint32_t tag,
                        uint32_t has_offset, io::CodedOutputStream* output) {
  typedef MapEntryHelper<typename MapFieldType::EntryTypeTrait> Entry;
  typedef typename MapFieldType::MapType::const_iterator Iter;

  const MapFieldType& map_field =
      *reinterpret_cast<const MapFieldType*>(base + offset);
  const SerializationTable* t =
      table +
      has_offset;  // has_offset is overloaded for maps to mean table offset
  if (!output->IsSerializationDeterministic()) {
    for (Iter it = map_field.GetMap().begin(); it != map_field.GetMap().end();
         ++it) {
      Entry map_entry(*it);
      output->WriteVarint32(tag);
      output->WriteVarint32(map_entry._cached_size_);
      SerializeInternal(reinterpret_cast<const uint8_t*>(&map_entry),
                        t->field_table, t->num_fields, output);
    }
  } else {
    std::vector<Entry> v;
    for (Iter it = map_field.GetMap().begin(); it != map_field.GetMap().end();
         ++it) {
      v.push_back(Entry(*it));
    }
    std::sort(v.begin(), v.end(), CompareMapKey());
    for (int i = 0; i < v.size(); i++) {
      output->WriteVarint32(tag);
      output->WriteVarint32(v[i]._cached_size_);
      SerializeInternal(reinterpret_cast<const uint8_t*>(&v[i]), t->field_table,
                        t->num_fields, output);
    }
  }
}

}  // namespace internal
}  // namespace protobuf
}  // namespace google

#include <google/protobuf/port_undef.inc>

#endif  // GOOGLE_PROTOBUF_GENERATED_MESSAGE_TABLE_DRIVEN_H__<|MERGE_RESOLUTION|>--- conflicted
+++ resolved
@@ -267,16 +267,10 @@
 }
 
 PROTOBUF_EXPORT uint8_t* SerializeInternalToArray(const uint8_t* base,
-<<<<<<< HEAD
-                                  const FieldMetadata* table,
-                                  int32_t num_fields, bool is_deterministic,
-                                  uint8_t* buffer);
-=======
                                                   const FieldMetadata* table,
                                                   int32_t num_fields,
                                                   bool is_deterministic,
                                                   uint8_t* buffer);
->>>>>>> f78fefc1
 
 inline uint8_t* TableSerializeToArray(const MessageLite& msg,
                                       const SerializationTable* table,
