# Copyright (c) 2009-2021, Google LLC
# All rights reserved.
#
# Redistribution and use in source and binary forms, with or without
# modification, are permitted provided that the following conditions are met:
#     * Redistributions of source code must retain the above copyright
#       notice, this list of conditions and the following disclaimer.
#     * Redistributions in binary form must reproduce the above copyright
#       notice, this list of conditions and the following disclaimer in the
#       documentation and/or other materials provided with the distribution.
#     * Neither the name of Google LLC nor the
#       names of its contributors may be used to endorse or promote products
#       derived from this software without specific prior written permission.
#
# THIS SOFTWARE IS PROVIDED BY THE COPYRIGHT HOLDERS AND CONTRIBUTORS "AS IS" AND
# ANY EXPRESS OR IMPLIED WARRANTIES, INCLUDING, BUT NOT LIMITED TO, THE IMPLIED
# WARRANTIES OF MERCHANTABILITY AND FITNESS FOR A PARTICULAR PURPOSE ARE
# DISCLAIMED. IN NO EVENT SHALL Google LLC BE LIABLE FOR ANY
# DIRECT, INDIRECT, INCIDENTAL, SPECIAL, EXEMPLARY, OR CONSEQUENTIAL DAMAGES
# (INCLUDING, BUT NOT LIMITED TO, PROCUREMENT OF SUBSTITUTE GOODS OR SERVICES;
# LOSS OF USE, DATA, OR PROFITS; OR BUSINESS INTERRUPTION) HOWEVER CAUSED AND
# ON ANY THEORY OF LIABILITY, WHETHER IN CONTRACT, STRICT LIABILITY, OR TORT
# (INCLUDING NEGLIGENCE OR OTHERWISE) ARISING IN ANY WAY OUT OF THE USE OF THIS
# SOFTWARE, EVEN IF ADVISED OF THE POSSIBILITY OF SUCH DAMAGE.

load(
    "//bazel:build_defs.bzl",
    "UPB_DEFAULT_COPTS",
    "UPB_DEFAULT_CPPOPTS",
    "make_shell_script",
)
load(
    "//bazel:upb_proto_library.bzl",
    "upb_proto_library",
    "upb_proto_library_copts",
    "upb_proto_reflection_library",
)
<<<<<<< HEAD
load("@rules_pkg//:mappings.bzl", "pkg_files", "strip_prefix")
=======
load("@bazel_skylib//rules:common_settings.bzl", "bool_flag")
>>>>>>> c628e53d

# begin:google_only
# load(
#     "//third_party/bazel_rules/rules_kotlin/kotlin/native:native_interop_hint.bzl",
#     "kt_native_interop_hint",
# )
# end:google_only

# begin:github_only
load(
    "//bazel:amalgamation.bzl",
    "upb_amalgamation",
)
# end:github_only

licenses(["notice"])

exports_files(["LICENSE"])

exports_files(
    [
        "BUILD",
        "WORKSPACE",
    ],
    visibility = ["//cmake:__pkg__"],
)

config_setting(
    name = "windows",
    constraint_values = ["@platforms//os:windows"],
    visibility = ["//visibility:public"],
)

bool_flag(
    name = "fasttable_enabled",
    build_setting_default = False,
    visibility = ["//visibility:public"],
)

config_setting(
    name = "fasttable_enabled_setting",
    flag_values = {"//:fasttable_enabled": "true"},
    visibility = ["//visibility:public"],
)

upb_proto_library_copts(
    name = "upb_proto_library_copts__for_generated_code_only_do_not_use",
    copts = UPB_DEFAULT_COPTS,
    visibility = ["//visibility:public"],
)

# Please update copy.bara.sky target = ":friends" if
# you make changes to this list.
package_group(
    name = "friends",
    packages = [],
)

# Public C/C++ libraries #######################################################

cc_library(
    name = "port",
    hdrs = [
        "upb/port/vsnprintf_compat.h",
    ],
    copts = UPB_DEFAULT_COPTS,
    textual_hdrs = [
        "upb/port/def.inc",
        "upb/port/undef.inc",
    ],
    visibility = ["//:__subpackages__"],
)

cc_library(
    name = "upb",
    hdrs = [
        "upb/alloc.h",
        "upb/arena.h",
        "upb/array.h",
        "upb/base/descriptor_constants.h",
        "upb/base/status.h",
        "upb/base/string_view.h",
        "upb/collections/array.h",
        "upb/decode.h",
        "upb/encode.h",
        "upb/extension_registry.h",
        "upb/map.h",
        "upb/mem/alloc.h",
        "upb/mem/arena.h",
        "upb/message/extension_internal.h",
        "upb/message/message.h",
        "upb/mini_table/extension_registry.h",
        "upb/msg.h",
        "upb/status.h",
        "upb/string_view.h",
        "upb/upb.h",
        "upb/upb.hpp",
        "upb/wire/decode.h",
        "upb/wire/encode.h",
    ],
    copts = UPB_DEFAULT_COPTS,
    visibility = ["//visibility:public"],
    deps = [
        ":base",
        ":collections_internal",
        ":fastdecode",
        ":hash",
        ":lex",
        ":mem",
        ":message_internal",
        ":mini_table_internal",
        ":port",
        ":wire",
    ],
)

cc_library(
    name = "base",
    srcs = [
        "upb/base/status.c",
    ],
    hdrs = [
        "upb/base/descriptor_constants.h",
        "upb/base/log2.h",
        "upb/base/status.h",
        "upb/base/string_view.h",
    ],
    copts = UPB_DEFAULT_COPTS,
    visibility = ["//:__subpackages__"],
    deps = [":port"],
)

cc_library(
    name = "mini_table",
    hdrs = [
        "upb/mini_table.h",
        "upb/mini_table/decode.h",
        "upb/mini_table/extension_registry.h",
        "upb/mini_table/types.h",
    ],
    copts = UPB_DEFAULT_COPTS,
    visibility = ["//visibility:public"],
    deps = [
        ":base",
        ":mem",
        ":mini_table_internal",
        ":port",
    ],
)

cc_library(
    name = "mini_table_internal",
    srcs = [
        "upb/mini_table/common.c",
        "upb/mini_table/decode.c",
        "upb/mini_table/encode.c",
        "upb/mini_table/extension_registry.c",
    ],
    hdrs = [
        "upb/mini_table/common.h",
        "upb/mini_table/common_internal.h",
        "upb/mini_table/decode.h",
        "upb/mini_table/encode_internal.h",
        "upb/mini_table/encode_internal.hpp",
        "upb/mini_table/enum_internal.h",
        "upb/mini_table/extension_internal.h",
        "upb/mini_table/extension_registry.h",
        "upb/mini_table/field_internal.h",
        "upb/mini_table/file_internal.h",
        "upb/mini_table/message_internal.h",
        "upb/mini_table/sub_internal.h",
        "upb/mini_table/types.h",
    ],
    visibility = ["//visibility:public"],
    deps = [
        ":base",
        ":hash",
        ":mem",
        ":port",
    ],
)

cc_library(
    name = "message",
    hdrs = [
        "upb/message/message.h",
    ],
    copts = UPB_DEFAULT_COPTS,
    visibility = ["//visibility:public"],
    deps = [
        ":mem",
        ":message_internal",
        ":mini_table",
        ":port",
    ],
)

cc_library(
    name = "message_internal",
    srcs = [
        "upb/message/message.c",
    ],
    hdrs = [
        "upb/message/extension_internal.h",
        "upb/message/internal.h",
        "upb/message/message.h",
    ],
    copts = UPB_DEFAULT_COPTS,
    visibility = ["//visibility:public"],
    deps = [
        ":base",
        ":hash",
        ":mem",
        ":mini_table_internal",
        ":port",
    ],
)

cc_library(
    name = "message_accessors",
    srcs = [
        "upb/message/accessors.c",
    ],
    hdrs = [
        "upb/message/accessors.h",
    ],
    copts = UPB_DEFAULT_COPTS,
    visibility = ["//visibility:public"],
    deps = [
        ":collections_internal",
        ":eps_copy_input_stream",
        ":hash",
        ":message_internal",
        ":mini_table_internal",
        ":port",
        ":upb",
        ":wire",
        ":wire_reader",
    ],
)

cc_test(
    name = "mini_table_encode_test",
    srcs = [
        "upb/mini_table/encode_test.cc",
    ],
    deps = [
        ":collections_internal",
        ":hash",
        ":message_internal",
        ":mini_table_internal",
        ":port",
        ":upb",
        "@com_google_absl//absl/container:flat_hash_set",
        "@com_google_googletest//:gtest_main",
        "@com_google_protobuf//:protobuf",
    ],
)

cc_test(
    name = "message_accessors_test",
    srcs = ["upb/message/accessors_test.cc"],
    deps = [
        ":collections",
        ":message_accessors",
        ":mini_table_internal",
        ":upb",
        "//upb/test:test_messages_proto2_upb_proto",
        "//upb/test:test_messages_proto3_upb_proto",
        "//upb/test:test_upb_proto",
        "@com_google_absl//absl/container:flat_hash_set",
        "@com_google_googletest//:gtest_main",
        "@com_google_protobuf//:protobuf",
    ],
)

cc_library(
    name = "fastdecode",
    copts = UPB_DEFAULT_COPTS,
    deps = [
        ":base",
        ":collections_internal",
        ":hash",
        ":mem_internal",
        ":message_internal",
        ":mini_table_internal",
        ":port",
        ":wire",
    ],
)

# Common support routines used by generated code.  This library has no
# implementation, but depends on :upb and exposes a few more hdrs.
#
# This is public only because we have no way of visibility-limiting it to
# upb_proto_library() only.  This interface is not stable and by using it you
# give up any backward compatibility guarantees.
cc_library(
    name = "generated_code_support__only_for_generated_code_do_not_use__i_give_permission_to_break_me",
    hdrs = [
        "upb/collections/array.h",
        "upb/collections/array_internal.h",
        "upb/collections/map_gencode_util.h",
        "upb/collections/message_value.h",
        "upb/extension_registry.h",
        "upb/message/accessors.h",
        "upb/message/extension_internal.h",
        "upb/message/internal.h",
        "upb/message/message.h",
        "upb/mini_table/common.h",
        "upb/mini_table/enum_internal.h",
        "upb/mini_table/extension_internal.h",
        "upb/mini_table/field_internal.h",
        "upb/mini_table/file_internal.h",
        "upb/mini_table/message_internal.h",
        "upb/mini_table/sub_internal.h",
        "upb/mini_table/types.h",
        "upb/port/def.inc",
        "upb/port/undef.inc",
        "upb/wire/decode.h",
        "upb/wire/decode_fast.h",
        "upb/wire/encode.h",
    ],
    copts = UPB_DEFAULT_COPTS,
    visibility = ["//visibility:public"],
    deps = [
        ":base",
        ":collections_internal",
        ":hash",
        ":upb",
    ],
)

# Common support code for C++ generated code.
cc_library(
    name = "generated_cpp_support__only_for_generated_code_do_not_use__i_give_permission_to_break_me",
    hdrs = [
        "upb/message/extension_internal.h",
        "upb/message/internal.h",
        "upb/message/message.h",
        "upb/mini_table/enum_internal.h",
        "upb/mini_table/extension_internal.h",
        "upb/mini_table/field_internal.h",
        "upb/mini_table/file_internal.h",
        "upb/mini_table/message_internal.h",
        "upb/mini_table/sub_internal.h",
        "upb/mini_table/types.h",
        "upb/port/def.inc",
        "upb/port/undef.inc",
        "upb/upb.hpp",
        "upb/wire/decode.h",
        "upb/wire/decode_fast.h",
        "upb/wire/encode.h",
    ],
    copts = UPB_DEFAULT_COPTS,
    visibility = ["//visibility:public"],
    deps = [
        ":base",
        ":collections_internal",
        ":hash",
        ":mini_table",
        ":upb",
    ],
)

cc_library(
    name = "generated_reflection_support__only_for_generated_code_do_not_use__i_give_permission_to_break_me",
    hdrs = [
        "upb/port/def.inc",
        "upb/port/undef.inc",
        "upb/reflection/def.h",
        "upb/reflection/def_pool_internal.h",
    ],
    copts = UPB_DEFAULT_COPTS,
    visibility = ["//visibility:public"],
    deps = [
        ":base",
        ":descriptor_upb_proto",
        ":hash",
        ":reflection_internal",
    ],
)

upb_proto_library(
    name = "descriptor_upb_proto",
    visibility = ["//visibility:public"],
    deps = ["@com_google_protobuf//:descriptor_proto"],
)

upb_proto_reflection_library(
    name = "descriptor_upb_proto_reflection",
    visibility = ["//visibility:public"],
    deps = ["@com_google_protobuf//:descriptor_proto"],
)

cc_library(
    name = "collections",
    hdrs = [
        "upb/collections/array.h",
        "upb/collections/map.h",
    ],
    copts = UPB_DEFAULT_COPTS,
    visibility = ["//visibility:public"],
    deps = [
        ":base",
        ":collections_internal",
        ":mem",
        ":port",
    ],
)

cc_library(
    name = "collections_internal",
    srcs = [
        "upb/collections/array.c",
        "upb/collections/map.c",
        "upb/collections/map_sorter.c",
    ],
    hdrs = [
        "upb/collections/array.h",
        "upb/collections/array_internal.h",
        "upb/collections/map.h",
        "upb/collections/map_gencode_util.h",
        "upb/collections/map_internal.h",
        "upb/collections/map_sorter_internal.h",
        "upb/collections/message_value.h",
    ],
    copts = UPB_DEFAULT_COPTS,
    visibility = ["//:__subpackages__"],
    deps = [
        ":base",
        ":hash",
        ":mem",
        ":mini_table_internal",
        ":port",
    ],
)

# TODO(b/232091617): Once we can delete the deprecated forwarding headers
# (= everything in upb/) we can move this build target down into reflection/
cc_library(
    name = "reflection",
    hdrs = [
        "upb/def.h",
        "upb/def.hpp",
        "upb/reflection.h",
        "upb/reflection.hpp",
        "upb/reflection/def.h",
        "upb/reflection/def.hpp",
        "upb/reflection/message.h",
        "upb/reflection/message.hpp",
    ],
    copts = UPB_DEFAULT_COPTS,
    visibility = ["//visibility:public"],
    deps = [
        ":collections",
        ":port",
        ":reflection_internal",
        ":upb",
    ],
)

cc_library(
    name = "reflection_internal",
    srcs = [
        "upb/reflection/def_builder.c",
        "upb/reflection/def_pool.c",
        "upb/reflection/def_type.c",
        "upb/reflection/desc_state.c",
        "upb/reflection/enum_def.c",
        "upb/reflection/enum_reserved_range.c",
        "upb/reflection/enum_value_def.c",
        "upb/reflection/extension_range.c",
        "upb/reflection/field_def.c",
        "upb/reflection/file_def.c",
        "upb/reflection/message.c",
        "upb/reflection/message_def.c",
        "upb/reflection/message_reserved_range.c",
        "upb/reflection/method_def.c",
        "upb/reflection/oneof_def.c",
        "upb/reflection/service_def.c",
    ],
    hdrs = [
        "upb/reflection/common.h",
        "upb/reflection/def.h",
        "upb/reflection/def.hpp",
        "upb/reflection/def_builder_internal.h",
        "upb/reflection/def_pool.h",
        "upb/reflection/def_pool_internal.h",
        "upb/reflection/def_type.h",
        "upb/reflection/desc_state_internal.h",
        "upb/reflection/enum_def.h",
        "upb/reflection/enum_def_internal.h",
        "upb/reflection/enum_reserved_range.h",
        "upb/reflection/enum_reserved_range_internal.h",
        "upb/reflection/enum_value_def.h",
        "upb/reflection/enum_value_def_internal.h",
        "upb/reflection/extension_range.h",
        "upb/reflection/extension_range_internal.h",
        "upb/reflection/field_def.h",
        "upb/reflection/field_def_internal.h",
        "upb/reflection/file_def.h",
        "upb/reflection/file_def_internal.h",
        "upb/reflection/message.h",
        "upb/reflection/message.hpp",
        "upb/reflection/message_def.h",
        "upb/reflection/message_def_internal.h",
        "upb/reflection/message_reserved_range.h",
        "upb/reflection/message_reserved_range_internal.h",
        "upb/reflection/method_def.h",
        "upb/reflection/method_def_internal.h",
        "upb/reflection/oneof_def.h",
        "upb/reflection/oneof_def_internal.h",
        "upb/reflection/service_def.h",
        "upb/reflection/service_def_internal.h",
    ],
    copts = UPB_DEFAULT_COPTS,
    visibility = ["//visibility:public"],
    deps = [
        ":collections",
        ":descriptor_upb_proto",
        ":hash",
        ":message_accessors",
        ":mini_table_internal",
        ":port",
        ":upb",
    ],
)

cc_library(
    name = "textformat",
    srcs = [
        "upb/text/encode.c",
    ],
    hdrs = [
        "upb/text/encode.h",
        "upb/text_encode.h",
    ],
    copts = UPB_DEFAULT_COPTS,
    visibility = ["//visibility:public"],
    deps = [
        ":collections_internal",
        ":eps_copy_input_stream",
        ":lex",
        ":port",
        ":reflection",
        ":wire",
        ":wire_reader",
        ":wire_types",
    ],
)

# TODO(b/232091617): Once we can delete the deprecated forwarding headers
# (= everything in upb/) we can move this build target down into json/
cc_library(
    name = "json",
    srcs = [
        "upb/json/decode.c",
        "upb/json/encode.c",
    ],
    hdrs = [
        "upb/json/decode.h",
        "upb/json/encode.h",
        "upb/json_decode.h",
        "upb/json_encode.h",
    ],
    copts = UPB_DEFAULT_COPTS,
    visibility = ["//visibility:public"],
    deps = [
        ":collections",
        ":lex",
        ":port",
        ":reflection",
        ":upb",
    ],
)

# Tests ########################################################################

cc_test(
    name = "def_builder_test",
    srcs = [
        "upb/reflection/common.h",
        "upb/reflection/def_builder_internal.h",
        "upb/reflection/def_builder_test.cc",
        "upb/reflection/def_type.h",
    ],
    # TODO(b/259158612): fix this test on Windows.
    target_compatible_with = select({
        "@platforms//os:windows": ["//third_party/bazel_platforms:incompatible"],
        "//conditions:default": [],
    }),
    deps = [
        ":descriptor_upb_proto",
        ":hash",
        ":port",
        ":reflection",
        ":reflection_internal",
        ":upb",
        "@com_google_googletest//:gtest_main",
    ],
)

proto_library(
    name = "json_test_proto",
    testonly = 1,
    srcs = ["upb/json/test.proto"],
    deps = ["@com_google_protobuf//:struct_proto"],
)

upb_proto_library(
    name = "json_test_upb_proto",
    testonly = 1,
    deps = [":json_test_proto"],
)

upb_proto_reflection_library(
    name = "json_test_upb_proto_reflection",
    testonly = 1,
    deps = [":json_test_proto"],
)

cc_test(
    name = "json_decode_test",
    srcs = ["upb/json/decode_test.cc"],
    deps = [
        ":json",
        ":json_test_upb_proto",
        ":json_test_upb_proto_reflection",
        ":reflection",
        ":struct_upb_proto",
        ":upb",
        "@com_google_googletest//:gtest_main",
    ],
)

cc_test(
    name = "json_encode_test",
    srcs = ["upb/json/encode_test.cc"],
    deps = [
        ":json",
        ":json_test_upb_proto",
        ":json_test_upb_proto_reflection",
        ":reflection",
        ":struct_upb_proto",
        ":upb",
        "@com_google_googletest//:gtest_main",
    ],
)

cc_test(
    name = "collections_test",
    srcs = ["upb/collections/test.cc"],
    deps = [
        ":collections",
        ":upb",
        "@com_google_googletest//:gtest_main",
    ],
)

cc_test(
    name = "message_test",
    srcs = ["upb/message/test.cc"],
    deps = [
        ":json",
        ":message_test_upb_proto",
        ":message_test_upb_proto_reflection",
        ":reflection",
        ":upb",
        "//upb/test:fuzz_util",
        "//upb/test:test_messages_proto3_upb_proto",
        "@com_google_googletest//:gtest_main",
    ],
)

proto_library(
    name = "message_test_proto",
    testonly = 1,
    srcs = ["upb/message/test.proto"],
    deps = ["@com_google_protobuf//src/google/protobuf:test_messages_proto3_proto"],
)

upb_proto_library(
    name = "message_test_upb_proto",
    testonly = 1,
    deps = [":message_test_proto"],
)

upb_proto_reflection_library(
    name = "message_test_upb_proto_reflection",
    testonly = 1,
    deps = [":message_test_proto"],
)

upb_proto_library(
    name = "struct_upb_proto",
    deps = ["@com_google_protobuf//:struct_proto"],
)

cc_test(
    name = "atoi_test",
    srcs = ["upb/lex/atoi_test.cc"],
    copts = UPB_DEFAULT_CPPOPTS,
    deps = [
        ":lex",
        "@com_google_absl//absl/strings",
        "@com_google_googletest//:gtest_main",
    ],
)

cc_test(
    name = "hash_test",
    srcs = ["upb/hash/test.cc"],
    copts = UPB_DEFAULT_CPPOPTS,
    deps = [
        ":hash",
        ":port",
        ":upb",
        "@com_google_googletest//:gtest_main",
    ],
)

upb_proto_library(
    name = "conformance_upb_proto",
    testonly = 1,
    deps = ["@com_google_protobuf//conformance:conformance_proto"],
)

upb_proto_reflection_library(
    name = "conformance_upb_proto_reflection",
    testonly = 1,
    deps = ["@com_google_protobuf//conformance:conformance_proto"],
)

upb_proto_reflection_library(
    name = "test_messages_proto2_upbdefs",
    testonly = 1,
    visibility = ["//:__subpackages__"],
    deps = ["@com_google_protobuf//src/google/protobuf:test_messages_proto2_proto"],
)

upb_proto_reflection_library(
    name = "test_messages_proto3_upbdefs",
    testonly = 1,
    visibility = ["//:__subpackages__"],
    deps = ["@com_google_protobuf//src/google/protobuf:test_messages_proto3_proto"],
)

cc_binary(
    name = "conformance_upb",
    testonly = 1,
    srcs = ["upb/conformance_upb.c"],
    copts = UPB_DEFAULT_COPTS,
    data = ["upb/conformance_upb_failures.txt"],
    target_compatible_with = select({
        "@platforms//os:windows": ["//third_party/bazel_platforms:incompatible"],
        "//conditions:default": [],
    }),
    deps = [
        ":conformance_upb_proto",
        ":conformance_upb_proto_reflection",
        ":json",
        ":port",
        ":reflection",
        ":test_messages_proto2_upbdefs",
        ":test_messages_proto3_upbdefs",
        ":textformat",
        ":upb",
    ],
)

make_shell_script(
    name = "gen_test_conformance_upb",
    out = "test_conformance_upb.sh",
    contents = "external/com_google_protobuf/conformance/conformance_test_runner " +
               " --enforce_recommended " +
               " --failure_list ./upb/conformance_upb_failures.txt" +
               " ./conformance_upb",
)

sh_test(
    name = "test_conformance_upb",
    srcs = ["test_conformance_upb.sh"],
    data = [
        "upb/conformance_upb_failures.txt",
        ":conformance_upb",
        "@com_google_protobuf//conformance:conformance_test_runner",
    ],
    target_compatible_with = select({
        "@platforms//os:windows": ["//third_party/bazel_platforms:incompatible"],
        "//conditions:default": [],
    }),
    deps = ["@bazel_tools//tools/bash/runfiles"],
)

cc_binary(
    name = "conformance_upb_dynamic_minitable",
    testonly = 1,
    srcs = ["upb/conformance_upb.c"],
    copts = UPB_DEFAULT_COPTS + [
        "-DREBUILD_MINITABLES",
    ],
    data = ["upb/conformance_upb_failures.txt"],
    target_compatible_with = select({
        "@platforms//os:windows": ["//third_party/bazel_platforms:incompatible"],
        "//conditions:default": [],
    }),
    deps = [
        ":conformance_upb_proto",
        ":conformance_upb_proto_reflection",
        ":json",
        ":port",
        ":reflection",
        ":test_messages_proto2_upbdefs",
        ":test_messages_proto3_upbdefs",
        ":textformat",
        ":upb",
    ],
)

make_shell_script(
    name = "gen_test_conformance_upb_dynamic_minitable",
    out = "test_conformance_upb_dynamic_minitable.sh",
    contents = "external/com_google_protobuf/conformance/conformance_test_runner " +
               " --enforce_recommended " +
               " --failure_list ./upb/conformance_upb_failures.txt" +
               " ./conformance_upb_dynamic_minitable",
)

sh_test(
    name = "test_conformance_upb_dynamic_minitable",
    srcs = ["test_conformance_upb_dynamic_minitable.sh"],
    data = [
        "upb/conformance_upb_failures.txt",
        ":conformance_upb_dynamic_minitable",
        "@com_google_protobuf//conformance:conformance_test_runner",
    ],
    deps = ["@bazel_tools//tools/bash/runfiles"],
)

# Internal C/C++ libraries #####################################################

cc_library(
    name = "mem",
    hdrs = [
        "upb/mem/alloc.h",
        "upb/mem/arena.h",
    ],
    copts = UPB_DEFAULT_COPTS,
    visibility = ["//:__subpackages__"],
    deps = [
        ":mem_internal",
        ":port",
    ],
)

cc_library(
    name = "mem_internal",
    srcs = [
        "upb/mem/alloc.c",
        "upb/mem/arena.c",
    ],
    hdrs = [
        "upb/mem/alloc.h",
        "upb/mem/arena.h",
        "upb/mem/arena_internal.h",
    ],
    copts = UPB_DEFAULT_COPTS,
    visibility = ["//:__subpackages__"],
    deps = [":port"],
)

cc_library(
    name = "wire",
    hdrs = [
        "upb/wire/decode.h",
        "upb/wire/encode.h",
    ],
    copts = UPB_DEFAULT_COPTS,
    visibility = ["//visibility:public"],
    deps = [
        ":mem",
        ":message_internal",
        ":mini_table_internal",
        ":port",
        ":wire_internal",
    ],
)

cc_library(
    name = "wire_internal",
    srcs = [
        "upb/wire/decode.c",
        "upb/wire/decode_fast.c",
        "upb/wire/encode.c",
    ],
    hdrs = [
        "upb/wire/common_internal.h",
        "upb/wire/decode.h",
        "upb/wire/decode_fast.h",
        "upb/wire/decode_internal.h",
        "upb/wire/encode.h",
        "upb/wire/swap_internal.h",
    ],
    copts = UPB_DEFAULT_COPTS,
    visibility = ["//:__subpackages__"],
    deps = [
        ":base",
        ":collections_internal",
        ":eps_copy_input_stream",
        ":hash",
        ":mem_internal",
        ":message_internal",
        ":mini_table_internal",
        ":port",
        ":wire_reader",
        ":wire_types",
        "@utf8_range",
    ],
)

cc_library(
    name = "wire_types",
    hdrs = ["upb/wire/types.h"],
    visibility = ["//visibility:public"],
)

cc_library(
    name = "eps_copy_input_stream",
    srcs = ["upb/wire/eps_copy_input_stream.c"],
    hdrs = ["upb/wire/eps_copy_input_stream.h"],
    visibility = ["//visibility:public"],
    deps = [
        ":mem",
        ":port",
    ],
)

cc_library(
    name = "wire_reader",
    srcs = [
        "upb/wire/reader.c",
        "upb/wire/swap_internal.h",
    ],
    hdrs = ["upb/wire/reader.h"],
    visibility = ["//visibility:public"],
    deps = [
        ":eps_copy_input_stream",
        ":port",
        ":wire_types",
    ],
)

cc_test(
    name = "eps_copy_input_stream_test",
    srcs = ["upb/wire/eps_copy_input_stream_test.cc"],
    deps = [
        ":eps_copy_input_stream",
        ":upb",
        "@com_google_googletest//:gtest_main",
    ],
)

cc_library(
    name = "hash",
    srcs = [
        "upb/hash/common.c",
    ],
    hdrs = [
        "upb/hash/common.h",
        "upb/hash/int_table.h",
        "upb/hash/str_table.h",
    ],
    copts = UPB_DEFAULT_COPTS,
    visibility = ["//:__subpackages__"],
    deps = [
        ":base",
        ":mem",
        ":port",
    ],
)

cc_library(
    name = "lex",
    srcs = [
        "upb/lex/atoi.c",
        "upb/lex/round_trip.c",
        "upb/lex/strtod.c",
        "upb/lex/unicode.c",
    ],
    hdrs = [
        "upb/lex/atoi.h",
        "upb/lex/round_trip.h",
        "upb/lex/strtod.h",
        "upb/lex/unicode.h",
    ],
    copts = UPB_DEFAULT_COPTS,
    visibility = ["//:__subpackages__"],
    deps = [":port"],
)

# Amalgamation #################################################################

# begin:github_only

upb_amalgamation(
    name = "gen_amalgamation",
    outs = [
        "upb.c",
        "upb.h",
    ],
    libs = [
        ":base",
        ":collections_internal",
        ":descriptor_upb_proto",
        ":eps_copy_input_stream",
        ":fastdecode",
        ":hash",
        ":lex",
        ":mem_internal",
        ":mini_table_internal",
        ":message_accessors",
        ":message_internal",
        ":port",
        ":reflection",
        ":reflection_internal",
        ":upb",
        ":wire_internal",
        ":wire_reader",
        ":wire_types",
    ],
    strip_import_prefix = ["src"],
)

cc_library(
    name = "amalgamation",
    srcs = ["upb.c"],
    hdrs = ["upb.h"],
    copts = UPB_DEFAULT_COPTS,
    deps = ["@utf8_range"],
)

upb_amalgamation(
    name = "gen_php_amalgamation",
    outs = [
        "php-upb.c",
        "php-upb.h",
    ],
    libs = [
        ":base",
        ":collections_internal",
        ":descriptor_upb_proto",
        ":descriptor_upb_proto_reflection",
        ":eps_copy_input_stream",
        ":fastdecode",
        ":hash",
        ":json",
        ":lex",
        ":mem_internal",
        ":message_accessors",
        ":message_internal",
        ":mini_table_internal",
        ":port",
        ":reflection",
        ":reflection_internal",
        ":upb",
        ":wire_internal",
        ":wire_reader",
        ":wire_types",
    ],
    prefix = "php-",
    strip_import_prefix = ["src"],
    visibility = ["@com_google_protobuf//php:__subpackages__"],
)

cc_library(
    name = "php_amalgamation",
    srcs = ["php-upb.c"],
    hdrs = ["php-upb.h"],
    copts = UPB_DEFAULT_COPTS,
    deps = ["@utf8_range"],
)

upb_amalgamation(
    name = "gen_ruby_amalgamation",
    outs = [
        "ruby-upb.c",
        "ruby-upb.h",
    ],
    libs = [
        ":base",
        ":collections_internal",
        ":descriptor_upb_proto",
        ":eps_copy_input_stream",
        ":fastdecode",
        ":hash",
        ":json",
        ":lex",
        ":mem_internal",
        ":message_accessors",
        ":message_internal",
        ":mini_table_internal",
        ":port",
        ":reflection",
        ":reflection_internal",
        ":upb",
        ":wire_internal",
        ":wire_reader",
        ":wire_types",
    ],
    prefix = "ruby-",
    strip_import_prefix = ["src"],
    visibility = ["@com_google_protobuf//ruby:__subpackages__"],
)

cc_library(
    name = "ruby_amalgamation",
    srcs = ["ruby-upb.c"],
    hdrs = ["ruby-upb.h"],
    copts = UPB_DEFAULT_COPTS,
    deps = ["@utf8_range"],
)

exports_files(
    [
        "third_party/lunit/console.lua",
        "third_party/lunit/lunit.lua",
    ],
    visibility = ["//lua:__pkg__"],
)

filegroup(
    name = "cmake_files",
    srcs = glob([
        "upb/**/*",
        "third_party/**/*",
    ]),
    visibility = ["//cmake:__pkg__"],
)

pkg_files(
    name = "upb_source_files",
    srcs = glob(
        [
            "upb/**/*.c",
            "upb/**/*.h",
            "upb/**/*.hpp",
            "upb/**/*.inc",
        ], exclude = ["upb/conformance_upb.c"]),
    visibility = ["//python/dist:__pkg__"],
    strip_prefix = "",
)

# end:github_only

# begin:google_only
#
# py_binary(
#     name = "update_check_runs",
#     srcs = ["update_check_runs.py"],
#     main = "update_check_runs.py",
#     deps = [
#         "//third_party/py/absl:app",
#         "//third_party/py/absl/flags",
#     ],
# )
#
# kt_native_interop_hint(
#     name = "upb_kotlin_native_hint",
#     compatible_with = ["//buildenv/target:non_prod"],
#     headers_to_exclude = glob([
#         "**/*.hpp",
#     ]),
#     no_string_conversion = ["upb_MiniTable_Build"],
#     strict_enums = ["upb_FieldType"],
# )
#
# kt_native_interop_hint(
#     name = "suppress_kotlin_interop",
#     compatible_with = ["//buildenv/target:non_prod"],
#     suppressed = True,
# )
#
# end:google_only<|MERGE_RESOLUTION|>--- conflicted
+++ resolved
@@ -35,11 +35,10 @@
     "upb_proto_library_copts",
     "upb_proto_reflection_library",
 )
-<<<<<<< HEAD
+
 load("@rules_pkg//:mappings.bzl", "pkg_files", "strip_prefix")
-=======
 load("@bazel_skylib//rules:common_settings.bzl", "bool_flag")
->>>>>>> c628e53d
+
 
 # begin:google_only
 # load(
