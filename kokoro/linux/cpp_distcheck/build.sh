--- conflicted
+++ resolved
@@ -2,11 +2,7 @@
 #
 # Build file to set up and run tests
 
-<<<<<<< HEAD
-set -e  # exit immediately on error
-=======
-set -ex
->>>>>>> 582743bf
+set -ex  # exit immediately on error
 
 # Change to repo root
 cd $(dirname $0)/../../..
