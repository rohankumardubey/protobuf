<?xml version="1.0" encoding="UTF-8"?>
<project xmlns="http://maven.apache.org/POM/4.0.0" xmlns:xsi="http://www.w3.org/2001/XMLSchema-instance" xsi:schemaLocation="http://maven.apache.org/POM/4.0.0 http://maven.apache.org/maven-v4_0_0.xsd">
  <modelVersion>4.0.0</modelVersion>
  <parent>
    <groupId>com.google.protobuf</groupId>
    <artifactId>protobuf-parent</artifactId>
<<<<<<< HEAD
    <version>3.21.2</version>
=======
    <version>3.21.3</version>
>>>>>>> ddb21b2d
  </parent>

  <artifactId>protobuf-java-util</artifactId>
  <packaging>bundle</packaging>

  <name>Protocol Buffers [Util]</name>
  <description>Utilities for Protocol Buffers</description>

  <dependencies>
    <dependency>
      <groupId>${project.groupId}</groupId>
      <artifactId>protobuf-java</artifactId>
    </dependency>
    <dependency>
      <groupId>com.google.guava</groupId>
      <artifactId>guava</artifactId>
    </dependency>
    <dependency>
      <groupId>com.google.errorprone</groupId>
      <artifactId>error_prone_annotations</artifactId>
      <version>2.5.1</version>
    </dependency>
    <dependency>
      <groupId>com.google.j2objc</groupId>
      <artifactId>j2objc-annotations</artifactId>
      <version>1.3</version>
    </dependency>
    <dependency>
      <groupId>com.google.code.findbugs</groupId>
      <artifactId>jsr305</artifactId>
      <version>3.0.2</version>
    </dependency>
    <dependency>
      <groupId>com.google.guava</groupId>
      <artifactId>guava-testlib</artifactId>
      <scope>test</scope>
    </dependency>
    <dependency>
      <groupId>com.google.code.gson</groupId>
      <artifactId>gson</artifactId>
      <version>2.8.9</version>
    </dependency>
    <dependency>
      <groupId>junit</groupId>
      <artifactId>junit</artifactId>
    </dependency>
    <dependency>
      <groupId>org.mockito</groupId>
      <artifactId>mockito-core</artifactId>
      <scope>test</scope>
    </dependency>
    <dependency>
      <groupId>com.google.truth</groupId>
      <artifactId>truth</artifactId>
      <scope>test</scope>
    </dependency>
  </dependencies>

  <properties>
    <!-- Use the core proto dir so that we can call the core generation script -->
    <test.proto.dir>../core/src/test/proto</test.proto.dir>
  </properties>

  <build>
    <plugins>
      <plugin>
        <artifactId>maven-antrun-plugin</artifactId>
        <executions>
          <!-- Generate the test protos -->
          <execution>
            <id>generate-test-sources</id>
            <phase>generate-test-sources</phase>
            <configuration>
              <target>
                <!-- Generate all of the test protos from the core module -->
                <ant antfile="../core/generate-test-sources-build.xml"/>

                <!-- Generate additional test protos for this module -->
                <exec executable="${protoc}">
                  <arg value="--java_out=${generated.testsources.dir}"/>
                  <arg value="--proto_path=${protobuf.source.dir}"/>
                  <arg value="--proto_path=src/test/proto"/>
                  <arg value="src/test/proto/com/google/protobuf/util/json_test.proto"/>
                </exec>
              </target>
            </configuration>
            <goals>
              <goal>run</goal>
            </goals>
          </execution>
        </executions>
      </plugin>

      <!-- Add the generated test sources to the build -->
      <plugin>
        <groupId>org.codehaus.mojo</groupId>
        <artifactId>build-helper-maven-plugin</artifactId>
        <executions>
          <execution>
            <id>add-generated-test-sources</id>
            <phase>generate-test-sources</phase>
            <goals>
              <goal>add-test-source</goal>
            </goals>
            <configuration>
              <sources>
                <source>${generated.testsources.dir}</source>
              </sources>
            </configuration>
          </execution>
        </executions>
      </plugin>
      
      <plugin>
        <groupId>org.codehaus.mojo</groupId>
        <artifactId>animal-sniffer-maven-plugin</artifactId>
        <configuration>
          <signature>
            <groupId>net.sf.androidscents.signature</groupId>
            <artifactId>android-api-level-19</artifactId>
            <version>4.4.2_r4</version>
          </signature>
        </configuration>
        <executions>
          <execution>
            <id>android</id>
            <phase>test</phase>
            <goals>
              <goal>check</goal>
            </goals>
          </execution>
        </executions>
      </plugin>
      <!-- Configure the OSGI bundle -->
      <plugin>
        <groupId>org.apache.felix</groupId>
        <artifactId>maven-bundle-plugin</artifactId>
        <extensions>true</extensions>
        <configuration>
          <instructions>
            <Automatic-Module-Name>com.google.protobuf.util</Automatic-Module-Name> <!-- Java9+ Jigsaw module name -->
            <Bundle-DocURL>https://developers.google.com/protocol-buffers/</Bundle-DocURL>
            <Bundle-SymbolicName>com.google.protobuf.util</Bundle-SymbolicName>
            <Export-Package>com.google.protobuf.util;version=${project.version}</Export-Package>
          </instructions>
        </configuration>
      </plugin>

      <!-- Configure the fat jar to include all dependencies -->
      <plugin>
        <artifactId>maven-assembly-plugin</artifactId>
        <configuration>
          <descriptorRefs>
            <descriptorRef>jar-with-dependencies</descriptorRef>
          </descriptorRefs>
        </configuration>
      </plugin>
    </plugins>
  </build>
</project><|MERGE_RESOLUTION|>--- conflicted
+++ resolved
@@ -4,11 +4,7 @@
   <parent>
     <groupId>com.google.protobuf</groupId>
     <artifactId>protobuf-parent</artifactId>
-<<<<<<< HEAD
-    <version>3.21.2</version>
-=======
     <version>3.21.3</version>
->>>>>>> ddb21b2d
   </parent>
 
   <artifactId>protobuf-java-util</artifactId>
