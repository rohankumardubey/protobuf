--- conflicted
+++ resolved
@@ -61,22 +61,6 @@
 import org.jruby.util.ByteList;
 
 public class RubyMessage extends RubyObject {
-<<<<<<< HEAD
-    private final String DEFAULT_VALUE = "google.protobuf.FieldDescriptorProto.default_value";
-    private final String TYPE = "type";
-
-    public RubyMessage(Ruby runtime, RubyClass klazz, Descriptor descriptor) {
-        super(runtime, klazz);
-
-        this.descriptor = descriptor;
-        this.cRepeatedField = (RubyClass) runtime.getClassFromPath("Google::Protobuf::RepeatedField");
-        this.cMap = (RubyClass) runtime.getClassFromPath("Google::Protobuf::Map");
-        this.builder = DynamicMessage.newBuilder(descriptor);
-        this.fields = new HashMap<FieldDescriptor, IRubyObject>();
-        this.oneofCases = new HashMap<OneofDescriptor, FieldDescriptor>();
-        this.proto3 = descriptor.getFile().getSyntax() == FileDescriptor.Syntax.PROTO3;
-    }
-=======
   private final String DEFAULT_VALUE = "google.protobuf.FieldDescriptorProto.default_value";
   private final String TYPE = "type";
 
@@ -152,7 +136,6 @@
                 if (oneof != null) {
                   oneofCases.put(oneof, fieldDescriptor);
                 }
->>>>>>> e81c678e
 
                 if (value instanceof RubyHash
                     && fieldDescriptor.getType() == FieldDescriptor.Type.MESSAGE) {
@@ -436,165 +419,6 @@
         }
       }
 
-<<<<<<< HEAD
-    /*
-     * call-seq:
-     *     Message.respond_to?(method_name, search_private_and_protected) => boolean
-     *
-     *  Parallels method_missing, returning true when this object implements a method with the given
-     *  method_name.
-     */
-    @JRubyMethod(name="respond_to?", required = 1, optional = 1)
-    public IRubyObject respondTo(ThreadContext context, IRubyObject [] args) {
-        String methodName = args[0].asJavaString();
-        if (descriptor.findFieldByName(methodName) != null) {
-            return context.runtime.getTrue();
-        }
-        RubyDescriptor rubyDescriptor = (RubyDescriptor) getDescriptor(context, metaClass);
-        IRubyObject oneofDescriptor = rubyDescriptor.lookupOneof(context, args[0]);
-        if (!oneofDescriptor.isNil()) {
-            return context.runtime.getTrue();
-        }
-        if (methodName.startsWith(CLEAR_PREFIX)) {
-            String strippedMethodName = methodName.substring(6);
-            oneofDescriptor = rubyDescriptor.lookupOneof(context, context.runtime.newSymbol(strippedMethodName));
-            if (!oneofDescriptor.isNil()) {
-                return context.runtime.getTrue();
-            }
-
-            if (descriptor.findFieldByName(strippedMethodName) != null) {
-                return context.runtime.getTrue();
-            }
-        }
-        if (methodName.startsWith(HAS_PREFIX) && methodName.endsWith(QUESTION_MARK)) {
-            String strippedMethodName = methodName.substring(4, methodName.length() - 1);
-            FieldDescriptor fieldDescriptor = descriptor.findFieldByName(strippedMethodName);
-            if (fieldDescriptor != null &&
-                (!proto3 || fieldDescriptor.getContainingOneof() == null || fieldDescriptor
-                    .getContainingOneof().isSynthetic()) &&
-                    fieldDescriptor.hasPresence()) {
-                return context.runtime.getTrue();
-            }
-            oneofDescriptor = rubyDescriptor.lookupOneof(context, RubyString.newString(context.runtime, strippedMethodName));
-            if (!oneofDescriptor.isNil()) {
-                return context.runtime.getTrue();
-            }
-        }
-        if (methodName.endsWith(AS_VALUE_SUFFIX)) {
-            FieldDescriptor fieldDescriptor = descriptor.findFieldByName(
-                methodName.substring(0, methodName.length() - 9));
-            if (fieldDescriptor != null && isWrappable(fieldDescriptor)) {
-                return context.runtime.getTrue();
-            }
-        }
-        if (methodName.endsWith(CONST_SUFFIX)) {
-            FieldDescriptor fieldDescriptor = descriptor.findFieldByName(
-                methodName.substring(0, methodName.length() - 6));
-            if (fieldDescriptor != null) {
-                if (fieldDescriptor.getType() == FieldDescriptor.Type.ENUM) {
-                    return context.runtime.getTrue();
-                }
-            }
-        }
-        if (methodName.endsWith(Utils.EQUAL_SIGN)) {
-            String strippedMethodName = methodName.substring(0, methodName.length() - 1);
-            FieldDescriptor fieldDescriptor = descriptor.findFieldByName(strippedMethodName);
-            if (fieldDescriptor != null) {
-                return context.runtime.getTrue();
-            }
-            if (strippedMethodName.endsWith(AS_VALUE_SUFFIX)) {
-                strippedMethodName = methodName.substring(0, strippedMethodName.length() - 9);
-                fieldDescriptor = descriptor.findFieldByName(strippedMethodName);
-                if (fieldDescriptor != null && isWrappable(fieldDescriptor)) {
-                    return context.runtime.getTrue();
-                }
-            }
-        }
-        boolean includePrivate = false;
-        if (args.length == 2) {
-            includePrivate = context.runtime.getTrue().equals(args[1]);
-        }
-        return metaClass.respondsToMethod(methodName, includePrivate) ? context.runtime.getTrue() : context.runtime.getFalse();
-    }
-
-    /*
-     * call-seq:
-     *     Message.method_missing(*args)
-     *
-     * Provides accessors and setters and methods to clear and check for presence of
-     * message fields according to their field names.
-     *
-     * For any field whose name does not conflict with a built-in method, an
-     * accessor is provided with the same name as the field, and a setter is
-     * provided with the name of the field plus the '=' suffix. Thus, given a
-     * message instance 'msg' with field 'foo', the following code is valid:
-     *
-     *     msg.foo = 42
-     *     puts msg.foo
-     *
-     * This method also provides read-only accessors for oneofs. If a oneof exists
-     * with name 'my_oneof', then msg.my_oneof will return a Ruby symbol equal to
-     * the name of the field in that oneof that is currently set, or nil if none.
-     *
-     * It also provides methods of the form 'clear_fieldname' to clear the value
-     * of the field 'fieldname'. For basic data types, this will set the default
-     * value of the field.
-     *
-     * Additionally, it provides methods of the form 'has_fieldname?', which returns
-     * true if the field 'fieldname' is set in the message object, else false. For
-     * 'proto3' syntax, calling this for a basic type field will result in an error.
-     */
-    @JRubyMethod(name = "method_missing", rest = true)
-    public IRubyObject methodMissing(ThreadContext context, IRubyObject[] args) {
-        Ruby runtime = context.runtime;
-        String methodName = args[0].asJavaString();
-        RubyDescriptor rubyDescriptor = (RubyDescriptor) getDescriptor(context, metaClass);
-
-        if (args.length == 1) {
-            // If we find a Oneof return it's name (use lookupOneof because it has an index)
-            IRubyObject oneofDescriptor = rubyDescriptor.lookupOneof(context, args[0]);
-
-            if (!oneofDescriptor.isNil()) {
-                RubyOneofDescriptor rubyOneofDescriptor = (RubyOneofDescriptor) oneofDescriptor;
-                OneofDescriptor ood = rubyOneofDescriptor.getDescriptor();
-
-                // Check to see if we set this through ruby
-                FieldDescriptor fieldDescriptor = oneofCases.get(ood);
-
-                if (fieldDescriptor == null) {
-                    // See if we set this from decoding a message
-                    fieldDescriptor = builder.getOneofFieldDescriptor(ood);
-
-                    if (fieldDescriptor == null) {
-                        return context.nil;
-                    } else {
-                        // Cache it so we don't need to do multiple checks next time
-                        oneofCases.put(ood, fieldDescriptor);
-                        return runtime.newSymbol(fieldDescriptor.getName());
-                    }
-                } else {
-                    return runtime.newSymbol(fieldDescriptor.getName());
-                }
-            }
-
-            // If we find a field return its value
-            FieldDescriptor fieldDescriptor = descriptor.findFieldByName(methodName);
-
-            if (fieldDescriptor != null) {
-                return getFieldInternal(context, fieldDescriptor);
-            }
-
-            if (methodName.startsWith(CLEAR_PREFIX)) {
-                methodName = methodName.substring(6);
-                oneofDescriptor = rubyDescriptor.lookupOneof(context, runtime.newSymbol(methodName));
-                if (!oneofDescriptor.isNil()) {
-                    fieldDescriptor = oneofCases.get(((RubyOneofDescriptor) oneofDescriptor).getDescriptor());
-                    if (fieldDescriptor == null) {
-                        // Clearing an already cleared oneof; return here to avoid NoMethodError.
-                        return context.nil;
-                    }
-                }
-=======
       // If we find a field return its value
       FieldDescriptor fieldDescriptor = descriptor.findFieldByName(methodName);
 
@@ -612,7 +436,6 @@
             return context.nil;
           }
         }
->>>>>>> e81c678e
 
         if (fieldDescriptor == null) {
           fieldDescriptor = descriptor.findFieldByName(methodName);
@@ -658,29 +481,6 @@
           return value;
         }
 
-<<<<<<< HEAD
-            } else if (methodName.endsWith(CONST_SUFFIX)) {
-                methodName = methodName.substring(0, methodName.length() - 6);
-                fieldDescriptor = descriptor.findFieldByName(methodName);
-                if (fieldDescriptor != null && fieldDescriptor.getType() == FieldDescriptor.Type.ENUM) {
-                    IRubyObject enumValue = getFieldInternal(context, fieldDescriptor);
-
-                    if (!enumValue.isNil()) {
-                        EnumDescriptor enumDescriptor = fieldDescriptor.getEnumType();
-                        if (enumValue instanceof RubyRepeatedField) {
-                            RubyArray values = (RubyArray) ((RubyRepeatedField) enumValue).toArray(context);
-                            RubyArray retValues = runtime.newArray(values.getLength());
-                            for (int i = 0; i < values.getLength(); i++) {
-                                String val = values.eltInternal(i).toString();
-                                retValues.store((long) i, runtime.newFixnum(enumDescriptor.findValueByName(val).getNumber()));
-                            }
-                            return retValues;
-                        }
-
-                        return runtime.newFixnum(enumDescriptor.findValueByName(enumValue.asJavaString()).getNumber());
-                    }
-                }
-=======
       } else if (methodName.endsWith(CONST_SUFFIX)) {
         methodName = methodName.substring(0, methodName.length() - 6);
         fieldDescriptor = descriptor.findFieldByName(methodName);
@@ -698,7 +498,6 @@
                     (long) i, runtime.newFixnum(enumDescriptor.findValueByName(val).getNumber()));
               }
               return retValues;
->>>>>>> e81c678e
             }
 
             return runtime.newFixnum(
@@ -707,21 +506,6 @@
         }
       }
 
-<<<<<<< HEAD
-            methodName = methodName.substring(0, methodName.length() - 1); // Trim equals sign
-            FieldDescriptor fieldDescriptor = descriptor.findFieldByName(methodName);
-            if (fieldDescriptor != null) {
-                return setFieldInternal(context, fieldDescriptor, args[1]);
-            }
-
-            IRubyObject oneofDescriptor = rubyDescriptor.lookupOneof(context, RubyString.newString(context.runtime, methodName));
-            if (!oneofDescriptor.isNil()) {
-                throw runtime.newRuntimeError("Oneof accessors are read-only.");
-            }
-
-            if (methodName.endsWith(AS_VALUE_SUFFIX)) {
-                methodName = methodName.substring(0, methodName.length() - 9);
-=======
     } else if (args.length == 2 && methodName.endsWith(Utils.EQUAL_SIGN)) {
 
       methodName = methodName.substring(0, methodName.length() - 1); // Trim equals sign
@@ -735,19 +519,11 @@
       if (!oneofDescriptor.isNil()) {
         throw runtime.newRuntimeError("Oneof accessors are read-only.");
       }
->>>>>>> e81c678e
 
       if (methodName.endsWith(AS_VALUE_SUFFIX)) {
         methodName = methodName.substring(0, methodName.length() - 9);
 
-<<<<<<< HEAD
-                if (fieldDescriptor != null && isWrappable(fieldDescriptor)) {
-                    if (args[1].isNil()) {
-                        return setFieldInternal(context, fieldDescriptor, args[1]);
-                    }
-=======
         fieldDescriptor = descriptor.findFieldByName(methodName);
->>>>>>> e81c678e
 
         if (fieldDescriptor != null && isWrappable(fieldDescriptor)) {
           if (args[1].isNil()) {
@@ -1035,25 +811,10 @@
     return ret;
   }
 
-<<<<<<< HEAD
-        RubySymbol typeBytesSymbol = RubySymbol.newSymbol(context.runtime, "TYPE_BYTES");
-
-        // Handle the typical case where the fields.keySet contain the fieldDescriptors
-        for (FieldDescriptor fieldDescriptor : fields.keySet()) {
-            IRubyObject value = fields.get(fieldDescriptor);
-
-            if (value instanceof RubyMap) {
-                builder.clearField(fieldDescriptor);
-                RubyDescriptor mapDescriptor = (RubyDescriptor) getDescriptorForField(context, fieldDescriptor);
-                for (DynamicMessage kv : ((RubyMap) value).build(context, mapDescriptor, depth, recursionLimit)) {
-                    builder.addRepeatedField(fieldDescriptor, kv);
-                }
-=======
   protected DynamicMessage build(ThreadContext context, int depth, int recursionLimit) {
     if (depth >= recursionLimit) {
       throw context.runtime.newRuntimeError("Recursion limit exceeded during encoding.");
     }
->>>>>>> e81c678e
 
     RubySymbol typeBytesSymbol = RubySymbol.newSymbol(context.runtime, "TYPE_BYTES");
 
@@ -1061,26 +822,6 @@
     for (FieldDescriptor fieldDescriptor : fields.keySet()) {
       IRubyObject value = fields.get(fieldDescriptor);
 
-<<<<<<< HEAD
-            } else if (!value.isNil()) {
-                /**
-                 * Detect the special case where default_value strings are provided for byte fields.
-                 * If so, disable normal string encoding behavior within convert.
-                 * For a more detailed explanation of other possible workarounds, see the comments
-                 * above {@code com.google.protobuf.Internal#stringDefaultValue()
-                 * stringDefaultValue}.
-                 */
-                boolean isDefaultStringForBytes = false;
-                if (DEFAULT_VALUE.equals(fieldDescriptor.getFullName())) {
-                    FieldDescriptor enumFieldDescriptorForType =
-                        this.builder.getDescriptorForType().findFieldByName(TYPE);
-                    if (typeBytesSymbol.equals(fields.get(enumFieldDescriptorForType))) {
-                        isDefaultStringForBytes = true;
-                    }
-                }
-                builder.setField(fieldDescriptor, convert(context, fieldDescriptor, value, depth, recursionLimit, isDefaultStringForBytes));
-            }
-=======
       if (value instanceof RubyMap) {
         builder.clearField(fieldDescriptor);
         RubyDescriptor mapDescriptor =
@@ -1088,7 +829,6 @@
         for (DynamicMessage kv :
             ((RubyMap) value).build(context, mapDescriptor, depth, recursionLimit)) {
           builder.addRepeatedField(fieldDescriptor, kv);
->>>>>>> e81c678e
         }
 
       } else if (value instanceof RubyRepeatedField) {
@@ -1120,6 +860,7 @@
               this.builder.getDescriptorForType().findFieldByName(TYPE);
           if (typeBytesSymbol.equals(fields.get(enumFieldDescriptorForType))) {
             isDefaultStringForBytes = true;
+                    }
           }
         }
         builder.setField(
