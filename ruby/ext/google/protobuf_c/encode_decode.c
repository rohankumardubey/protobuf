// Protocol Buffers - Google's data interchange format
// Copyright 2014 Google Inc.  All rights reserved.
// https://developers.google.com/protocol-buffers/
//
// Redistribution and use in source and binary forms, with or without
// modification, are permitted provided that the following conditions are
// met:
//
//     * Redistributions of source code must retain the above copyright
// notice, this list of conditions and the following disclaimer.
//     * Redistributions in binary form must reproduce the above
// copyright notice, this list of conditions and the following disclaimer
// in the documentation and/or other materials provided with the
// distribution.
//     * Neither the name of Google Inc. nor the names of its
// contributors may be used to endorse or promote products derived from
// this software without specific prior written permission.
//
// THIS SOFTWARE IS PROVIDED BY THE COPYRIGHT HOLDERS AND CONTRIBUTORS
// "AS IS" AND ANY EXPRESS OR IMPLIED WARRANTIES, INCLUDING, BUT NOT
// LIMITED TO, THE IMPLIED WARRANTIES OF MERCHANTABILITY AND FITNESS FOR
// A PARTICULAR PURPOSE ARE DISCLAIMED. IN NO EVENT SHALL THE COPYRIGHT
// OWNER OR CONTRIBUTORS BE LIABLE FOR ANY DIRECT, INDIRECT, INCIDENTAL,
// SPECIAL, EXEMPLARY, OR CONSEQUENTIAL DAMAGES (INCLUDING, BUT NOT
// LIMITED TO, PROCUREMENT OF SUBSTITUTE GOODS OR SERVICES; LOSS OF USE,
// DATA, OR PROFITS; OR BUSINESS INTERRUPTION) HOWEVER CAUSED AND ON ANY
// THEORY OF LIABILITY, WHETHER IN CONTRACT, STRICT LIABILITY, OR TORT
// (INCLUDING NEGLIGENCE OR OTHERWISE) ARISING IN ANY WAY OUT OF THE USE
// OF THIS SOFTWARE, EVEN IF ADVISED OF THE POSSIBILITY OF SUCH DAMAGE.

#include "protobuf.h"

// This function is equivalent to rb_str_cat(), but unlike the real
// rb_str_cat(), it doesn't leak memory in some versions of Ruby.
// For more information, see:
//   https://bugs.ruby-lang.org/issues/11328
VALUE noleak_rb_str_cat(VALUE rb_str, const char *str, long len) {
  char *p;
  size_t oldlen = RSTRING_LEN(rb_str);
  rb_str_modify_expand(rb_str, len);
  p = RSTRING_PTR(rb_str);
  memcpy(p + oldlen, str, len);
  rb_str_set_len(rb_str, oldlen + len);
  return rb_str;
}

// The code below also comes from upb's prototype Ruby binding, developed by
// haberman@.

/* stringsink *****************************************************************/

static void *stringsink_start(void *_sink, const void *hd, size_t size_hint) {
  stringsink *sink = _sink;
  sink->len = 0;
  return sink;
}

static size_t stringsink_string(void *_sink, const void *hd, const char *ptr,
                                size_t len, const upb_bufhandle *handle) {
  stringsink *sink = _sink;
  size_t new_size = sink->size;

  UPB_UNUSED(hd);
  UPB_UNUSED(handle);

  while (sink->len + len > new_size) {
    new_size *= 2;
  }

  if (new_size != sink->size) {
    sink->ptr = realloc(sink->ptr, new_size);
    sink->size = new_size;
  }

  memcpy(sink->ptr + sink->len, ptr, len);
  sink->len += len;

  return len;
}

void stringsink_init(stringsink *sink) {
  upb_byteshandler_init(&sink->handler);
  upb_byteshandler_setstartstr(&sink->handler, stringsink_start, NULL);
  upb_byteshandler_setstring(&sink->handler, stringsink_string, NULL);

  upb_bytessink_reset(&sink->sink, &sink->handler, sink);

  sink->size = 32;
  sink->ptr = malloc(sink->size);
  sink->len = 0;
}

void stringsink_uninit(stringsink *sink) {
  free(sink->ptr);
}

// -----------------------------------------------------------------------------
// Parsing.
// -----------------------------------------------------------------------------

#define DEREF(msg, ofs, type) *(type*)(((uint8_t *)msg) + ofs)

// Creates a handlerdata that simply contains the offset for this field.
static const void* newhandlerdata(upb_handlers* h, uint32_t ofs) {
  size_t* hd_ofs = ALLOC(size_t);
  *hd_ofs = ofs;
  upb_handlers_addcleanup(h, hd_ofs, xfree);
  return hd_ofs;
}

typedef struct {
  size_t ofs;
  const upb_msgdef *md;
} submsg_handlerdata_t;

// Creates a handlerdata that contains offset and submessage type information.
static const void *newsubmsghandlerdata(upb_handlers* h, uint32_t ofs,
                                        const upb_fielddef* f) {
  submsg_handlerdata_t *hd = ALLOC(submsg_handlerdata_t);
  hd->ofs = ofs;
  hd->md = upb_fielddef_msgsubdef(f);
  upb_handlers_addcleanup(h, hd, xfree);
  return hd;
}

typedef struct {
  size_t ofs;              // union data slot
  size_t case_ofs;         // oneof_case field
  uint32_t oneof_case_num; // oneof-case number to place in oneof_case field
  const upb_msgdef *md;    // msgdef, for oneof submessage handler
} oneof_handlerdata_t;

static const void *newoneofhandlerdata(upb_handlers *h,
                                       uint32_t ofs,
                                       uint32_t case_ofs,
                                       const upb_fielddef *f) {
  oneof_handlerdata_t *hd = ALLOC(oneof_handlerdata_t);
  hd->ofs = ofs;
  hd->case_ofs = case_ofs;
  // We reuse the field tag number as a oneof union discriminant tag. Note that
  // we don't expose these numbers to the user, so the only requirement is that
  // we have some unique ID for each union case/possibility. The field tag
  // numbers are already present and are easy to use so there's no reason to
  // create a separate ID space. In addition, using the field tag number here
  // lets us easily look up the field in the oneof accessor.
  hd->oneof_case_num = upb_fielddef_number(f);
  if (upb_fielddef_type(f) == UPB_TYPE_MESSAGE) {
    hd->md = upb_fielddef_msgsubdef(f);
  } else {
    hd->md = NULL;
  }
  upb_handlers_addcleanup(h, hd, xfree);
  return hd;
}

// A handler that starts a repeated field.  Gets the Repeated*Field instance for
// this field (such an instance always exists even in an empty message).
static void *startseq_handler(void* closure, const void* hd) {
  MessageHeader* msg = closure;
  const size_t *ofs = hd;
  return (void*)DEREF(msg, *ofs, VALUE);
}

// Handlers that append primitive values to a repeated field.
#define DEFINE_APPEND_HANDLER(type, ctype)                 \
  static bool append##type##_handler(void *closure, const void *hd, \
                                     ctype val) {                   \
    VALUE ary = (VALUE)closure;                                     \
    RepeatedField_push_native(ary, &val);                           \
    return true;                                                    \
  }

DEFINE_APPEND_HANDLER(bool,   bool)
DEFINE_APPEND_HANDLER(int32,  int32_t)
DEFINE_APPEND_HANDLER(uint32, uint32_t)
DEFINE_APPEND_HANDLER(float,  float)
DEFINE_APPEND_HANDLER(int64,  int64_t)
DEFINE_APPEND_HANDLER(uint64, uint64_t)
DEFINE_APPEND_HANDLER(double, double)

// Appends a string to a repeated field.
static void* appendstr_handler(void *closure,
                               const void *hd,
                               size_t size_hint) {
  VALUE ary = (VALUE)closure;
  VALUE str = rb_str_new2("");
  rb_enc_associate(str, kRubyStringUtf8Encoding);
  RepeatedField_push_native(ary, &str);
  return (void*)str;
}

// Appends a 'bytes' string to a repeated field.
static void* appendbytes_handler(void *closure,
                                 const void *hd,
                                 size_t size_hint) {
  VALUE ary = (VALUE)closure;
  VALUE str = rb_str_new2("");
  rb_enc_associate(str, kRubyString8bitEncoding);
  RepeatedField_push_native(ary, &str);
  return (void*)str;
}

// Sets a non-repeated string field in a message.
static void* str_handler(void *closure,
                         const void *hd,
                         size_t size_hint) {
  MessageHeader* msg = closure;
  const size_t *ofs = hd;
  VALUE str = rb_str_new2("");
  rb_enc_associate(str, kRubyStringUtf8Encoding);
  DEREF(msg, *ofs, VALUE) = str;
  return (void*)str;
}

// Sets a non-repeated 'bytes' field in a message.
static void* bytes_handler(void *closure,
                           const void *hd,
                           size_t size_hint) {
  MessageHeader* msg = closure;
  const size_t *ofs = hd;
  VALUE str = rb_str_new2("");
  rb_enc_associate(str, kRubyString8bitEncoding);
  DEREF(msg, *ofs, VALUE) = str;
  return (void*)str;
}

static size_t stringdata_handler(void* closure, const void* hd,
                                 const char* str, size_t len,
                                 const upb_bufhandle* handle) {
  VALUE rb_str = (VALUE)closure;
  noleak_rb_str_cat(rb_str, str, len);
  return len;
}

static bool stringdata_end_handler(void* closure, const void* hd) {
  MessageHeader* msg = closure;
  const size_t *ofs = hd;
  VALUE rb_str = DEREF(msg, *ofs, VALUE);
  rb_obj_freeze(rb_str);
  return true;
}

static bool appendstring_end_handler(void* closure, const void* hd) {
  VALUE ary = (VALUE)closure;
  int size = RepeatedField_size(ary);
  VALUE* last = RepeatedField_index_native(ary, size - 1);
  VALUE rb_str = *last;
  rb_obj_freeze(rb_str);
  return true;
}

// Appends a submessage to a repeated field (a regular Ruby array for now).
static void *appendsubmsg_handler(void *closure, const void *hd) {
  VALUE ary = (VALUE)closure;
  const submsg_handlerdata_t *submsgdata = hd;
  VALUE subdesc =
      get_def_obj((void*)submsgdata->md);
  VALUE subklass = Descriptor_msgclass(subdesc);
  MessageHeader* submsg;

  VALUE submsg_rb = rb_class_new_instance(0, NULL, subklass);
  RepeatedField_push(ary, submsg_rb);

  TypedData_Get_Struct(submsg_rb, MessageHeader, &Message_type, submsg);
  return submsg;
}

// Sets a non-repeated submessage field in a message.
static void *submsg_handler(void *closure, const void *hd) {
  MessageHeader* msg = closure;
  const submsg_handlerdata_t* submsgdata = hd;
  VALUE subdesc =
      get_def_obj((void*)submsgdata->md);
  VALUE subklass = Descriptor_msgclass(subdesc);
  VALUE submsg_rb;
  MessageHeader* submsg;

  if (DEREF(msg, submsgdata->ofs, VALUE) == Qnil) {
    DEREF(msg, submsgdata->ofs, VALUE) =
        rb_class_new_instance(0, NULL, subklass);
  }

  submsg_rb = DEREF(msg, submsgdata->ofs, VALUE);
  TypedData_Get_Struct(submsg_rb, MessageHeader, &Message_type, submsg);
  return submsg;
}

// Handler data for startmap/endmap handlers.
typedef struct {
  size_t ofs;
  upb_fieldtype_t key_field_type;
  upb_fieldtype_t value_field_type;

  // We know that we can hold this reference because the handlerdata has the
  // same lifetime as the upb_handlers struct, and the upb_handlers struct holds
  // a reference to the upb_msgdef, which in turn has references to its subdefs.
  const upb_def* value_field_subdef;
} map_handlerdata_t;

// Temporary frame for map parsing: at the beginning of a map entry message, a
// submsg handler allocates a frame to hold (i) a reference to the Map object
// into which this message will be inserted and (ii) storage slots to
// temporarily hold the key and value for this map entry until the end of the
// submessage. When the submessage ends, another handler is called to insert the
// value into the map.
typedef struct {
  VALUE map;
  const map_handlerdata_t* handlerdata;
  char key_storage[NATIVE_SLOT_MAX_SIZE];
  char value_storage[NATIVE_SLOT_MAX_SIZE];
} map_parse_frame_t;

static void MapParseFrame_mark(void* _self) {
  map_parse_frame_t* frame = _self;

  // This shouldn't strictly be necessary since this should be rooted by the
  // message itself, but it can't hurt.
  rb_gc_mark(frame->map);

  native_slot_mark(frame->handlerdata->key_field_type, &frame->key_storage);
  native_slot_mark(frame->handlerdata->value_field_type, &frame->value_storage);
}

void MapParseFrame_free(void* self) {
  xfree(self);
}

rb_data_type_t MapParseFrame_type = {
  "MapParseFrame",
  { MapParseFrame_mark, MapParseFrame_free, NULL },
};

static map_parse_frame_t* map_push_frame(VALUE map,
                                         const map_handlerdata_t* handlerdata) {
  map_parse_frame_t* frame = ALLOC(map_parse_frame_t);
  frame->handlerdata = handlerdata;
  frame->map = map;
  native_slot_init(handlerdata->key_field_type, &frame->key_storage);
  native_slot_init(handlerdata->value_field_type, &frame->value_storage);

  Map_set_frame(map,
              TypedData_Wrap_Struct(rb_cObject, &MapParseFrame_type, frame));

  return frame;
}

// Handler to begin a map entry: allocates a temporary frame. This is the
// 'startsubmsg' handler on the msgdef that contains the map field.
static void *startmapentry_handler(void *closure, const void *hd) {
  MessageHeader* msg = closure;
  const map_handlerdata_t* mapdata = hd;
  VALUE map_rb = DEREF(msg, mapdata->ofs, VALUE);

  return map_push_frame(map_rb, mapdata);
}

// Handler to end a map entry: inserts the value defined during the message into
// the map. This is the 'endmsg' handler on the map entry msgdef.
static bool endmap_handler(void *closure, const void *hd, upb_status* s) {
  map_parse_frame_t* frame = closure;
  const map_handlerdata_t* mapdata = hd;

  VALUE key = native_slot_get(
      mapdata->key_field_type, Qnil,
      &frame->key_storage);

  VALUE value_field_typeclass = Qnil;
  VALUE value;

  if (mapdata->value_field_type == UPB_TYPE_MESSAGE ||
      mapdata->value_field_type == UPB_TYPE_ENUM) {
    value_field_typeclass = get_def_obj(mapdata->value_field_subdef);
  }

  value = native_slot_get(
      mapdata->value_field_type, value_field_typeclass,
      &frame->value_storage);

  Map_index_set(frame->map, key, value);
  Map_set_frame(frame->map, Qnil);

  return true;
}

// Allocates a new map_handlerdata_t given the map entry message definition. If
// the offset of the field within the parent message is also given, that is
// added to the handler data as well. Note that this is called *twice* per map
// field: once in the parent message handler setup when setting the startsubmsg
// handler and once in the map entry message handler setup when setting the
// key/value and endmsg handlers. The reason is that there is no easy way to
// pass the handlerdata down to the sub-message handler setup.
static map_handlerdata_t* new_map_handlerdata(
    size_t ofs,
    const upb_msgdef* mapentry_def,
    Descriptor* desc) {
  const upb_fielddef* key_field;
  const upb_fielddef* value_field;
  map_handlerdata_t* hd = ALLOC(map_handlerdata_t);
  hd->ofs = ofs;
  key_field = upb_msgdef_itof(mapentry_def, MAP_KEY_FIELD);
  assert(key_field != NULL);
  hd->key_field_type = upb_fielddef_type(key_field);
  value_field = upb_msgdef_itof(mapentry_def, MAP_VALUE_FIELD);
  assert(value_field != NULL);
  hd->value_field_type = upb_fielddef_type(value_field);
  hd->value_field_subdef = upb_fielddef_subdef(value_field);

  return hd;
}

// Handlers that set primitive values in oneofs.
#define DEFINE_ONEOF_HANDLER(type, ctype)                           \
  static bool oneof##type##_handler(void *closure, const void *hd,  \
                                     ctype val) {                   \
    const oneof_handlerdata_t *oneofdata = hd;                      \
    DEREF(closure, oneofdata->case_ofs, uint32_t) =                 \
        oneofdata->oneof_case_num;                                  \
    DEREF(closure, oneofdata->ofs, ctype) = val;                    \
    return true;                                                    \
  }

DEFINE_ONEOF_HANDLER(bool,   bool)
DEFINE_ONEOF_HANDLER(int32,  int32_t)
DEFINE_ONEOF_HANDLER(uint32, uint32_t)
DEFINE_ONEOF_HANDLER(float,  float)
DEFINE_ONEOF_HANDLER(int64,  int64_t)
DEFINE_ONEOF_HANDLER(uint64, uint64_t)
DEFINE_ONEOF_HANDLER(double, double)

#undef DEFINE_ONEOF_HANDLER

// Handlers for strings in a oneof.
static void *oneofstr_handler(void *closure,
                              const void *hd,
                              size_t size_hint) {
  MessageHeader* msg = closure;
  const oneof_handlerdata_t *oneofdata = hd;
  VALUE str = rb_str_new2("");
  rb_enc_associate(str, kRubyStringUtf8Encoding);
  DEREF(msg, oneofdata->case_ofs, uint32_t) =
      oneofdata->oneof_case_num;
  DEREF(msg, oneofdata->ofs, VALUE) = str;
  return (void*)str;
}

static void *oneofbytes_handler(void *closure,
                                const void *hd,
                                size_t size_hint) {
  MessageHeader* msg = closure;
  const oneof_handlerdata_t *oneofdata = hd;
  VALUE str = rb_str_new2("");
  rb_enc_associate(str, kRubyString8bitEncoding);
  DEREF(msg, oneofdata->case_ofs, uint32_t) =
      oneofdata->oneof_case_num;
  DEREF(msg, oneofdata->ofs, VALUE) = str;
  return (void*)str;
}

static bool oneofstring_end_handler(void* closure, const void* hd) {
  MessageHeader* msg = closure;
  const oneof_handlerdata_t *oneofdata = hd;
  rb_obj_freeze(DEREF(msg, oneofdata->ofs, VALUE));
  return true;
}

// Handler for a submessage field in a oneof.
static void *oneofsubmsg_handler(void *closure,
                                 const void *hd) {
  MessageHeader* msg = closure;
  const oneof_handlerdata_t *oneofdata = hd;
  uint32_t oldcase = DEREF(msg, oneofdata->case_ofs, uint32_t);

  VALUE subdesc =
      get_def_obj((void*)oneofdata->md);
  VALUE subklass = Descriptor_msgclass(subdesc);
  VALUE submsg_rb;
  MessageHeader* submsg;

  if (oldcase != oneofdata->oneof_case_num ||
      DEREF(msg, oneofdata->ofs, VALUE) == Qnil) {
    DEREF(msg, oneofdata->ofs, VALUE) =
        rb_class_new_instance(0, NULL, subklass);
  }
  // Set the oneof case *after* allocating the new class instance -- otherwise,
  // if the Ruby GC is invoked as part of a call into the VM, it might invoke
  // our mark routines, and our mark routines might see the case value
  // indicating a VALUE is present and expect a valid VALUE. See comment in
  // layout_set() for more detail: basically, the change to the value and the
  // case must be atomic w.r.t. the Ruby VM.
  DEREF(msg, oneofdata->case_ofs, uint32_t) =
      oneofdata->oneof_case_num;

  submsg_rb = DEREF(msg, oneofdata->ofs, VALUE);
  TypedData_Get_Struct(submsg_rb, MessageHeader, &Message_type, submsg);
  return submsg;
}

// Set up handlers for a repeated field.
static void add_handlers_for_repeated_field(upb_handlers *h,
                                            const upb_fielddef *f,
                                            size_t offset) {
  upb_handlerattr attr = UPB_HANDLERATTR_INITIALIZER;
  upb_handlerattr_sethandlerdata(&attr, newhandlerdata(h, offset));
  upb_handlers_setstartseq(h, f, startseq_handler, &attr);
  upb_handlerattr_uninit(&attr);

  switch (upb_fielddef_type(f)) {

#define SET_HANDLER(utype, ltype)                                 \
  case utype:                                                     \
    upb_handlers_set##ltype(h, f, append##ltype##_handler, NULL); \
    break;

    SET_HANDLER(UPB_TYPE_BOOL,   bool);
    SET_HANDLER(UPB_TYPE_INT32,  int32);
    SET_HANDLER(UPB_TYPE_UINT32, uint32);
    SET_HANDLER(UPB_TYPE_ENUM,   int32);
    SET_HANDLER(UPB_TYPE_FLOAT,  float);
    SET_HANDLER(UPB_TYPE_INT64,  int64);
    SET_HANDLER(UPB_TYPE_UINT64, uint64);
    SET_HANDLER(UPB_TYPE_DOUBLE, double);

#undef SET_HANDLER

    case UPB_TYPE_STRING:
    case UPB_TYPE_BYTES: {
      bool is_bytes = upb_fielddef_type(f) == UPB_TYPE_BYTES;
      upb_handlers_setstartstr(h, f, is_bytes ?
                               appendbytes_handler : appendstr_handler,
                               NULL);
      upb_handlers_setstring(h, f, stringdata_handler, NULL);
      upb_handlers_setendstr(h, f, appendstring_end_handler, NULL);
      break;
    }
    case UPB_TYPE_MESSAGE: {
      upb_handlerattr attr = UPB_HANDLERATTR_INITIALIZER;
      upb_handlerattr_sethandlerdata(&attr, newsubmsghandlerdata(h, 0, f));
      upb_handlers_setstartsubmsg(h, f, appendsubmsg_handler, &attr);
      upb_handlerattr_uninit(&attr);
      break;
    }
  }
}

// Set up handlers for a singular field.
static void add_handlers_for_singular_field(upb_handlers *h,
                                            const upb_fielddef *f,
                                            size_t offset) {
  switch (upb_fielddef_type(f)) {
    case UPB_TYPE_BOOL:
    case UPB_TYPE_INT32:
    case UPB_TYPE_UINT32:
    case UPB_TYPE_ENUM:
    case UPB_TYPE_FLOAT:
    case UPB_TYPE_INT64:
    case UPB_TYPE_UINT64:
    case UPB_TYPE_DOUBLE:
      upb_msg_setscalarhandler(h, f, offset, -1);
      break;
    case UPB_TYPE_STRING:
    case UPB_TYPE_BYTES: {
      bool is_bytes = upb_fielddef_type(f) == UPB_TYPE_BYTES;
      upb_handlerattr attr = UPB_HANDLERATTR_INITIALIZER;
      upb_handlerattr_sethandlerdata(&attr, newhandlerdata(h, offset));
      upb_handlers_setstartstr(h, f,
                               is_bytes ? bytes_handler : str_handler,
                               &attr);
      upb_handlers_setstring(h, f, stringdata_handler, &attr);
      upb_handlers_setendstr(h, f, stringdata_end_handler, &attr);
      upb_handlerattr_uninit(&attr);
      break;
    }
    case UPB_TYPE_MESSAGE: {
      upb_handlerattr attr = UPB_HANDLERATTR_INITIALIZER;
      upb_handlerattr_sethandlerdata(&attr, newsubmsghandlerdata(h, offset, f));
      upb_handlers_setstartsubmsg(h, f, submsg_handler, &attr);
      upb_handlerattr_uninit(&attr);
      break;
    }
  }
}

// Adds handlers to a map field.
static void add_handlers_for_mapfield(upb_handlers* h,
                                      const upb_fielddef* fielddef,
                                      size_t offset,
                                      Descriptor* desc) {
  const upb_msgdef* map_msgdef = upb_fielddef_msgsubdef(fielddef);
  map_handlerdata_t* hd = new_map_handlerdata(offset, map_msgdef, desc);
  upb_handlerattr attr = UPB_HANDLERATTR_INITIALIZER;

  upb_handlers_addcleanup(h, hd, xfree);
  upb_handlerattr_sethandlerdata(&attr, hd);
  upb_handlers_setstartsubmsg(h, fielddef, startmapentry_handler, &attr);
  upb_handlerattr_uninit(&attr);
}

// Adds handlers to a map-entry msgdef.
static void add_handlers_for_mapentry(const upb_msgdef* msgdef,
                                      upb_handlers* h,
                                      Descriptor* desc) {
  const upb_fielddef* key_field = map_entry_key(msgdef);
  const upb_fielddef* value_field = map_entry_value(msgdef);
  map_handlerdata_t* hd = new_map_handlerdata(0, msgdef, desc);
  upb_handlerattr attr = UPB_HANDLERATTR_INITIALIZER;

  upb_handlers_addcleanup(h, hd, xfree);
  upb_handlerattr_sethandlerdata(&attr, hd);
  upb_handlers_setendmsg(h, endmap_handler, &attr);

  add_handlers_for_singular_field(
      h, key_field,
      offsetof(map_parse_frame_t, key_storage));
  add_handlers_for_singular_field(
      h, value_field,
      offsetof(map_parse_frame_t, value_storage));
}

// Set up handlers for a oneof field.
static void add_handlers_for_oneof_field(upb_handlers *h,
                                         const upb_fielddef *f,
                                         size_t offset,
                                         size_t oneof_case_offset) {

  upb_handlerattr attr = UPB_HANDLERATTR_INITIALIZER;
  upb_handlerattr_sethandlerdata(
      &attr, newoneofhandlerdata(h, offset, oneof_case_offset, f));

  switch (upb_fielddef_type(f)) {

#define SET_HANDLER(utype, ltype)                                 \
  case utype:                                                     \
    upb_handlers_set##ltype(h, f, oneof##ltype##_handler, &attr); \
    break;

    SET_HANDLER(UPB_TYPE_BOOL,   bool);
    SET_HANDLER(UPB_TYPE_INT32,  int32);
    SET_HANDLER(UPB_TYPE_UINT32, uint32);
    SET_HANDLER(UPB_TYPE_ENUM,   int32);
    SET_HANDLER(UPB_TYPE_FLOAT,  float);
    SET_HANDLER(UPB_TYPE_INT64,  int64);
    SET_HANDLER(UPB_TYPE_UINT64, uint64);
    SET_HANDLER(UPB_TYPE_DOUBLE, double);

#undef SET_HANDLER

    case UPB_TYPE_STRING:
    case UPB_TYPE_BYTES: {
      bool is_bytes = upb_fielddef_type(f) == UPB_TYPE_BYTES;
      upb_handlers_setstartstr(h, f, is_bytes ?
                               oneofbytes_handler : oneofstr_handler,
                               &attr);
      upb_handlers_setstring(h, f, stringdata_handler, NULL);
      upb_handlers_setendstr(h, f, oneofstring_end_handler, &attr);
      break;
    }
    case UPB_TYPE_MESSAGE: {
      upb_handlers_setstartsubmsg(h, f, oneofsubmsg_handler, &attr);
      break;
    }
  }

  upb_handlerattr_uninit(&attr);
}

static bool unknown_field_handler(void* closure, const void* hd,
                                  const char* buf, size_t size) {
  UPB_UNUSED(hd);

  MessageHeader* msg = (MessageHeader*)closure;
  if (msg->unknown_fields == NULL) {
    msg->unknown_fields = malloc(sizeof(stringsink));
    stringsink_init(msg->unknown_fields);
  }

  stringsink_string(msg->unknown_fields, NULL, buf, size, NULL);

  return true;
}

static void add_handlers_for_message(const void *closure, upb_handlers *h) {
  const upb_msgdef* msgdef = upb_handlers_msgdef(h);
  Descriptor* desc = ruby_to_Descriptor(get_def_obj((void*)msgdef));
  upb_msg_field_iter i;

  // If this is a mapentry message type, set up a special set of handlers and
  // bail out of the normal (user-defined) message type handling.
  if (upb_msgdef_mapentry(msgdef)) {
    add_handlers_for_mapentry(msgdef, h, desc);
    return;
  }

  // Ensure layout exists. We may be invoked to create handlers for a given
  // message if we are included as a submsg of another message type before our
  // class is actually built, so to work around this, we just create the layout
  // (and handlers, in the class-building function) on-demand.
  if (desc->layout == NULL) {
    desc->layout = create_layout(desc->msgdef);
  }

  upb_handlerattr attr = UPB_HANDLERATTR_INITIALIZER;
  upb_handlers_setunknown(h, unknown_field_handler, &attr);

  for (upb_msg_field_begin(&i, desc->msgdef);
       !upb_msg_field_done(&i);
       upb_msg_field_next(&i)) {
    const upb_fielddef *f = upb_msg_iter_field(&i);
    size_t offset = desc->layout->fields[upb_fielddef_index(f)].offset +
        sizeof(MessageHeader);

    if (upb_fielddef_containingoneof(f)) {
      size_t oneof_case_offset =
          desc->layout->fields[upb_fielddef_index(f)].case_offset +
          sizeof(MessageHeader);
      add_handlers_for_oneof_field(h, f, offset, oneof_case_offset);
    } else if (is_map_field(f)) {
      add_handlers_for_mapfield(h, f, offset, desc);
    } else if (upb_fielddef_isseq(f)) {
      add_handlers_for_repeated_field(h, f, offset);
    } else {
      add_handlers_for_singular_field(h, f, offset);
    }
  }
}

// Creates upb handlers for populating a message.
static const upb_handlers *new_fill_handlers(Descriptor* desc,
                                             const void* owner) {
  // TODO(cfallin, haberman): once upb gets a caching/memoization layer for
  // handlers, reuse subdef handlers so that e.g. if we already parse
  // B-with-field-of-type-C, we don't have to rebuild the whole hierarchy to
  // parse A-with-field-of-type-B-with-field-of-type-C.
  return upb_handlers_newfrozen(desc->msgdef, owner,
                                add_handlers_for_message, NULL);
}

// Constructs the handlers for filling a message's data into an in-memory
// object.
const upb_handlers* get_fill_handlers(Descriptor* desc) {
  if (!desc->fill_handlers) {
    desc->fill_handlers =
        new_fill_handlers(desc, &desc->fill_handlers);
  }
  return desc->fill_handlers;
}

// Constructs the upb decoder method for parsing messages of this type.
// This is called from the message class creation code.
const upb_pbdecodermethod *new_fillmsg_decodermethod(Descriptor* desc,
                                                     const void* owner) {
  const upb_handlers* handlers = get_fill_handlers(desc);
  upb_pbdecodermethodopts opts;
  upb_pbdecodermethodopts_init(&opts, handlers);

  return upb_pbdecodermethod_new(&opts, owner);
}

static const upb_pbdecodermethod *msgdef_decodermethod(Descriptor* desc) {
  if (desc->fill_method == NULL) {
    desc->fill_method = new_fillmsg_decodermethod(
        desc, &desc->fill_method);
  }
  return desc->fill_method;
}

static const upb_json_parsermethod *msgdef_jsonparsermethod(Descriptor* desc) {
  if (desc->json_fill_method == NULL) {
    desc->json_fill_method =
        upb_json_parsermethod_new(desc->msgdef, &desc->json_fill_method);
  }
  return desc->json_fill_method;
}


// Stack-allocated context during an encode/decode operation. Contains the upb
// environment and its stack-based allocator, an initial buffer for allocations
// to avoid malloc() when possible, and a template for Ruby exception messages
// if any error occurs.
#define STACK_ENV_STACKBYTES 4096
typedef struct {
  upb_env env;
  const char* ruby_error_template;
  char allocbuf[STACK_ENV_STACKBYTES];
} stackenv;

static void stackenv_init(stackenv* se, const char* errmsg);
static void stackenv_uninit(stackenv* se);

// Callback invoked by upb if any error occurs during parsing or serialization.
static bool env_error_func(void* ud, const upb_status* status) {
  stackenv* se = ud;
  // Free the env -- rb_raise will longjmp up the stack past the encode/decode
  // function so it would not otherwise have been freed.
  stackenv_uninit(se);

  // TODO(haberman): have a way to verify that this is actually a parse error,
  // instead of just throwing "parse error" unconditionally.
  rb_raise(cParseError, se->ruby_error_template, upb_status_errmsg(status));
  // Never reached: rb_raise() always longjmp()s up the stack, past all of our
  // code, back to Ruby.
  return false;
}

static void stackenv_init(stackenv* se, const char* errmsg) {
  se->ruby_error_template = errmsg;
  upb_env_init2(&se->env, se->allocbuf, sizeof(se->allocbuf), NULL);
  upb_env_seterrorfunc(&se->env, env_error_func, se);
}

static void stackenv_uninit(stackenv* se) {
  upb_env_uninit(&se->env);
}

/*
 * call-seq:
 *     MessageClass.decode(data) => message
 *
 * Decodes the given data (as a string containing bytes in protocol buffers wire
 * format) under the interpretration given by this message class's definition
 * and returns a message object with the corresponding field values.
 */
VALUE Message_decode(VALUE klass, VALUE data) {
  VALUE descriptor = rb_ivar_get(klass, descriptor_instancevar_interned);
  Descriptor* desc = ruby_to_Descriptor(descriptor);
  VALUE msgklass = Descriptor_msgclass(descriptor);
  VALUE msg_rb;
  MessageHeader* msg;

  if (TYPE(data) != T_STRING) {
    rb_raise(rb_eArgError, "Expected string for binary protobuf data.");
  }

  msg_rb = rb_class_new_instance(0, NULL, msgklass);
  TypedData_Get_Struct(msg_rb, MessageHeader, &Message_type, msg);

  {
    const upb_pbdecodermethod* method = msgdef_decodermethod(desc);
    const upb_handlers* h = upb_pbdecodermethod_desthandlers(method);
    stackenv se;
    upb_sink sink;
    upb_pbdecoder* decoder;
    stackenv_init(&se, "Error occurred during parsing: %s");

    upb_sink_reset(&sink, h, msg);
    decoder = upb_pbdecoder_create(&se.env, method, &sink);
    upb_bufsrc_putbuf(RSTRING_PTR(data), RSTRING_LEN(data),
                      upb_pbdecoder_input(decoder));

    stackenv_uninit(&se);
  }

  return msg_rb;
}

/*
 * call-seq:
 *     MessageClass.decode_json(data) => message
 *
 * Decodes the given data (as a string containing bytes in protocol buffers wire
 * format) under the interpretration given by this message class's definition
 * and returns a message object with the corresponding field values.
 */
VALUE Message_decode_json(VALUE klass, VALUE data) {
  VALUE descriptor = rb_ivar_get(klass, descriptor_instancevar_interned);
  Descriptor* desc = ruby_to_Descriptor(descriptor);
  VALUE msgklass = Descriptor_msgclass(descriptor);
  VALUE msg_rb;
  MessageHeader* msg;

  if (TYPE(data) != T_STRING) {
    rb_raise(rb_eArgError, "Expected string for JSON data.");
  }
  // TODO(cfallin): Check and respect string encoding. If not UTF-8, we need to
  // convert, because string handlers pass data directly to message string
  // fields.

  msg_rb = rb_class_new_instance(0, NULL, msgklass);
  TypedData_Get_Struct(msg_rb, MessageHeader, &Message_type, msg);

  {
    const upb_json_parsermethod* method = msgdef_jsonparsermethod(desc);
    stackenv se;
    upb_sink sink;
    upb_json_parser* parser;
    stackenv_init(&se, "Error occurred during parsing: %s");

    upb_sink_reset(&sink, get_fill_handlers(desc), msg);
    parser = upb_json_parser_create(&se.env, method, &sink);
    upb_bufsrc_putbuf(RSTRING_PTR(data), RSTRING_LEN(data),
                      upb_json_parser_input(parser));

    stackenv_uninit(&se);
  }

  return msg_rb;
}

// -----------------------------------------------------------------------------
// Serializing.
// -----------------------------------------------------------------------------

/* msgvisitor *****************************************************************/

// TODO: If/when we support proto2 semantics in addition to the current proto3
// semantics, which means that we have true field presence, we will want to
// modify msgvisitor so that it emits all present fields rather than all
// non-default-value fields.

static void putmsg(VALUE msg, const Descriptor* desc,
                   upb_sink *sink, int depth, bool emit_defaults);

static upb_selector_t getsel(const upb_fielddef *f, upb_handlertype_t type) {
  upb_selector_t ret;
  bool ok = upb_handlers_getselector(f, type, &ret);
  UPB_ASSERT(ok);
  return ret;
}

static void putstr(VALUE str, const upb_fielddef *f, upb_sink *sink) {
  upb_sink subsink;

  if (str == Qnil) return;

  assert(BUILTIN_TYPE(str) == RUBY_T_STRING);

  // We should be guaranteed that the string has the correct encoding because
  // we ensured this at assignment time and then froze the string.
  if (upb_fielddef_type(f) == UPB_TYPE_STRING) {
    assert(rb_enc_from_index(ENCODING_GET(str)) == kRubyStringUtf8Encoding);
  } else {
    assert(rb_enc_from_index(ENCODING_GET(str)) == kRubyString8bitEncoding);
  }

  upb_sink_startstr(sink, getsel(f, UPB_HANDLER_STARTSTR), RSTRING_LEN(str),
                    &subsink);
  upb_sink_putstring(&subsink, getsel(f, UPB_HANDLER_STRING), RSTRING_PTR(str),
                     RSTRING_LEN(str), NULL);
  upb_sink_endstr(sink, getsel(f, UPB_HANDLER_ENDSTR));
}

static void putsubmsg(VALUE submsg, const upb_fielddef *f, upb_sink *sink,
                      int depth, bool emit_defaults) {
  upb_sink subsink;
  VALUE descriptor;
  Descriptor* subdesc;

  if (submsg == Qnil) return;

  descriptor = rb_ivar_get(submsg, descriptor_instancevar_interned);
  subdesc = ruby_to_Descriptor(descriptor);

  upb_sink_startsubmsg(sink, getsel(f, UPB_HANDLER_STARTSUBMSG), &subsink);
  putmsg(submsg, subdesc, &subsink, depth + 1, emit_defaults);
  upb_sink_endsubmsg(sink, getsel(f, UPB_HANDLER_ENDSUBMSG));
}

static void putary(VALUE ary, const upb_fielddef *f, upb_sink *sink,
                   int depth, bool emit_defaults) {
  upb_sink subsink;
  upb_fieldtype_t type = upb_fielddef_type(f);
  upb_selector_t sel = 0;
  int size;

  if (ary == Qnil) return;

  size = NUM2INT(RepeatedField_length(ary));
  if (size == 0 && !emit_defaults) return;

  upb_sink_startseq(sink, getsel(f, UPB_HANDLER_STARTSEQ), &subsink);

  if (upb_fielddef_isprimitive(f)) {
    sel = getsel(f, upb_handlers_getprimitivehandlertype(f));
  }

  for (int i = 0; i < size; i++) {
    void* memory = RepeatedField_index_native(ary, i);
    switch (type) {
#define T(upbtypeconst, upbtype, ctype)                         \
  case upbtypeconst:                                            \
    upb_sink_put##upbtype(&subsink, sel, *((ctype *)memory));   \
    break;

      T(UPB_TYPE_FLOAT,  float,  float)
      T(UPB_TYPE_DOUBLE, double, double)
      T(UPB_TYPE_BOOL,   bool,   int8_t)
      case UPB_TYPE_ENUM:
      T(UPB_TYPE_INT32,  int32,  int32_t)
      T(UPB_TYPE_UINT32, uint32, uint32_t)
      T(UPB_TYPE_INT64,  int64,  int64_t)
      T(UPB_TYPE_UINT64, uint64, uint64_t)

      case UPB_TYPE_STRING:
      case UPB_TYPE_BYTES:
        putstr(*((VALUE *)memory), f, &subsink);
        break;
      case UPB_TYPE_MESSAGE:
        putsubmsg(*((VALUE *)memory), f, &subsink, depth, emit_defaults);
        break;

#undef T

    }
  }
  upb_sink_endseq(sink, getsel(f, UPB_HANDLER_ENDSEQ));
}

static void put_ruby_value(VALUE value,
                           const upb_fielddef *f,
                           VALUE type_class,
                           int depth,
                           upb_sink *sink,
                           bool emit_defaults) {
  upb_selector_t sel = 0;
  if (upb_fielddef_isprimitive(f)) {
    sel = getsel(f, upb_handlers_getprimitivehandlertype(f));
  }

  switch (upb_fielddef_type(f)) {
    case UPB_TYPE_INT32:
      upb_sink_putint32(sink, sel, NUM2INT(value));
      break;
    case UPB_TYPE_INT64:
      upb_sink_putint64(sink, sel, NUM2LL(value));
      break;
    case UPB_TYPE_UINT32:
      upb_sink_putuint32(sink, sel, NUM2UINT(value));
      break;
    case UPB_TYPE_UINT64:
      upb_sink_putuint64(sink, sel, NUM2ULL(value));
      break;
    case UPB_TYPE_FLOAT:
      upb_sink_putfloat(sink, sel, NUM2DBL(value));
      break;
    case UPB_TYPE_DOUBLE:
      upb_sink_putdouble(sink, sel, NUM2DBL(value));
      break;
    case UPB_TYPE_ENUM: {
      if (TYPE(value) == T_SYMBOL) {
        value = rb_funcall(type_class, rb_intern("resolve"), 1, value);
      }
      upb_sink_putint32(sink, sel, NUM2INT(value));
      break;
    }
    case UPB_TYPE_BOOL:
      upb_sink_putbool(sink, sel, value == Qtrue);
      break;
    case UPB_TYPE_STRING:
    case UPB_TYPE_BYTES:
      putstr(value, f, sink);
      break;
    case UPB_TYPE_MESSAGE:
      putsubmsg(value, f, sink, depth, emit_defaults);
  }
}

static void putmap(VALUE map, const upb_fielddef *f, upb_sink *sink,
                   int depth, bool emit_defaults) {
  Map* self;
  upb_sink subsink;
  const upb_fielddef* key_field;
  const upb_fielddef* value_field;
  Map_iter it;

  if (map == Qnil) return;
  self = ruby_to_Map(map);

  upb_sink_startseq(sink, getsel(f, UPB_HANDLER_STARTSEQ), &subsink);

  assert(upb_fielddef_type(f) == UPB_TYPE_MESSAGE);
  key_field = map_field_key(f);
  value_field = map_field_value(f);

  for (Map_begin(map, &it); !Map_done(&it); Map_next(&it)) {
    VALUE key = Map_iter_key(&it);
    VALUE value = Map_iter_value(&it);
    upb_status status;

    upb_sink entry_sink;
    upb_sink_startsubmsg(&subsink, getsel(f, UPB_HANDLER_STARTSUBMSG),
                         &entry_sink);
    upb_sink_startmsg(&entry_sink);

    put_ruby_value(key, key_field, Qnil, depth + 1, &entry_sink, emit_defaults);
    put_ruby_value(value, value_field, self->value_type_class, depth + 1,
                   &entry_sink, emit_defaults);

    upb_sink_endmsg(&entry_sink, &status);
    upb_sink_endsubmsg(&subsink, getsel(f, UPB_HANDLER_ENDSUBMSG));
  }

  upb_sink_endseq(sink, getsel(f, UPB_HANDLER_ENDSEQ));
}

static void putmsg(VALUE msg_rb, const Descriptor* desc,
                   upb_sink *sink, int depth, bool emit_defaults) {
  MessageHeader* msg;
  upb_msg_field_iter i;
  upb_status status;

  upb_sink_startmsg(sink);

  // Protect against cycles (possible because users may freely reassign message
  // and repeated fields) by imposing a maximum recursion depth.
  if (depth > ENCODE_MAX_NESTING) {
    rb_raise(rb_eRuntimeError,
             "Maximum recursion depth exceeded during encoding.");
  }

  TypedData_Get_Struct(msg_rb, MessageHeader, &Message_type, msg);

  if (desc != msg->descriptor) {
<<<<<<< HEAD
    rb_raise(cTypeError,
=======
    rb_raise(rb_eArgError,
>>>>>>> 48cb18e5
             "The type of given msg is '%s', expect '%s'.",
             upb_msgdef_fullname(msg->descriptor->msgdef),
             upb_msgdef_fullname(desc->msgdef));
  }

  for (upb_msg_field_begin(&i, desc->msgdef);
       !upb_msg_field_done(&i);
       upb_msg_field_next(&i)) {
    upb_fielddef *f = upb_msg_iter_field(&i);
    bool is_matching_oneof = false;
    uint32_t offset =
        desc->layout->fields[upb_fielddef_index(f)].offset +
        sizeof(MessageHeader);

    if (upb_fielddef_containingoneof(f)) {
      uint32_t oneof_case_offset =
          desc->layout->fields[upb_fielddef_index(f)].case_offset +
          sizeof(MessageHeader);
      // For a oneof, check that this field is actually present -- skip all the
      // below if not.
      if (DEREF(msg, oneof_case_offset, uint32_t) !=
          upb_fielddef_number(f)) {
        continue;
      }
      // Otherwise, fall through to the appropriate singular-field handler
      // below.
      is_matching_oneof = true;
    }

    if (is_map_field(f)) {
      VALUE map = DEREF(msg, offset, VALUE);
      if (map != Qnil || emit_defaults) {
        putmap(map, f, sink, depth, emit_defaults);
      }
    } else if (upb_fielddef_isseq(f)) {
      VALUE ary = DEREF(msg, offset, VALUE);
      if (ary != Qnil) {
        putary(ary, f, sink, depth, emit_defaults);
      }
    } else if (upb_fielddef_isstring(f)) {
      VALUE str = DEREF(msg, offset, VALUE);
      if (is_matching_oneof || emit_defaults || RSTRING_LEN(str) > 0) {
        putstr(str, f, sink);
      }
    } else if (upb_fielddef_issubmsg(f)) {
      putsubmsg(DEREF(msg, offset, VALUE), f, sink, depth, emit_defaults);
    } else {
      upb_selector_t sel = getsel(f, upb_handlers_getprimitivehandlertype(f));

#define T(upbtypeconst, upbtype, ctype, default_value)                    \
  case upbtypeconst: {                                                    \
      ctype value = DEREF(msg, offset, ctype);                            \
      if (is_matching_oneof || emit_defaults || value != default_value) { \
        upb_sink_put##upbtype(sink, sel, value);                          \
      }                                                                   \
    }                                                                     \
    break;

      switch (upb_fielddef_type(f)) {
        T(UPB_TYPE_FLOAT,  float,  float, 0.0)
        T(UPB_TYPE_DOUBLE, double, double, 0.0)
        T(UPB_TYPE_BOOL,   bool,   uint8_t, 0)
        case UPB_TYPE_ENUM:
        T(UPB_TYPE_INT32,  int32,  int32_t, 0)
        T(UPB_TYPE_UINT32, uint32, uint32_t, 0)
        T(UPB_TYPE_INT64,  int64,  int64_t, 0)
        T(UPB_TYPE_UINT64, uint64, uint64_t, 0)

        case UPB_TYPE_STRING:
        case UPB_TYPE_BYTES:
        case UPB_TYPE_MESSAGE: rb_raise(rb_eRuntimeError, "Internal error.");
      }

#undef T

    }
  }

  stringsink* unknown = msg->unknown_fields;
  if (unknown != NULL) {
    upb_sink_putunknown(sink, unknown->ptr, unknown->len);
  }

  upb_sink_endmsg(sink, &status);
}

static const upb_handlers* msgdef_pb_serialize_handlers(Descriptor* desc) {
  if (desc->pb_serialize_handlers == NULL) {
    desc->pb_serialize_handlers =
        upb_pb_encoder_newhandlers(desc->msgdef, &desc->pb_serialize_handlers);
  }
  return desc->pb_serialize_handlers;
}

static const upb_handlers* msgdef_json_serialize_handlers(
    Descriptor* desc, bool preserve_proto_fieldnames) {
  if (preserve_proto_fieldnames) {
    if (desc->json_serialize_handlers == NULL) {
      desc->json_serialize_handlers =
          upb_json_printer_newhandlers(
              desc->msgdef, true, &desc->json_serialize_handlers);
    }
    return desc->json_serialize_handlers;
  } else {
    if (desc->json_serialize_handlers_preserve == NULL) {
      desc->json_serialize_handlers_preserve =
          upb_json_printer_newhandlers(
              desc->msgdef, false, &desc->json_serialize_handlers_preserve);
    }
    return desc->json_serialize_handlers_preserve;
  }
}

/*
 * call-seq:
 *     MessageClass.encode(msg) => bytes
 *
 * Encodes the given message object to its serialized form in protocol buffers
 * wire format.
 */
VALUE Message_encode(VALUE klass, VALUE msg_rb) {
  VALUE descriptor = rb_ivar_get(klass, descriptor_instancevar_interned);
  Descriptor* desc = ruby_to_Descriptor(descriptor);

  stringsink sink;
  stringsink_init(&sink);

  {
    const upb_handlers* serialize_handlers =
        msgdef_pb_serialize_handlers(desc);

    stackenv se;
    upb_pb_encoder* encoder;
    VALUE ret;

    stackenv_init(&se, "Error occurred during encoding: %s");
    encoder = upb_pb_encoder_create(&se.env, serialize_handlers, &sink.sink);

    putmsg(msg_rb, desc, upb_pb_encoder_input(encoder), 0, false);

    ret = rb_str_new(sink.ptr, sink.len);

    stackenv_uninit(&se);
    stringsink_uninit(&sink);

    return ret;
  }
}

/*
 * call-seq:
 *     MessageClass.encode_json(msg) => json_string
 *
 * Encodes the given message object into its serialized JSON representation.
 */
VALUE Message_encode_json(int argc, VALUE* argv, VALUE klass) {
  VALUE descriptor = rb_ivar_get(klass, descriptor_instancevar_interned);
  Descriptor* desc = ruby_to_Descriptor(descriptor);
  VALUE msg_rb;
  VALUE preserve_proto_fieldnames = Qfalse;
  VALUE emit_defaults = Qfalse;
  stringsink sink;

  if (argc < 1 || argc > 2) {
    rb_raise(rb_eArgError, "Expected 1 or 2 arguments.");
  }

  msg_rb = argv[0];

  if (argc == 2) {
    VALUE hash_args = argv[1];
    if (TYPE(hash_args) != T_HASH) {
      rb_raise(rb_eArgError, "Expected hash arguments.");
    }
    preserve_proto_fieldnames = rb_hash_lookup2(
        hash_args, ID2SYM(rb_intern("preserve_proto_fieldnames")), Qfalse);

    emit_defaults = rb_hash_lookup2(
        hash_args, ID2SYM(rb_intern("emit_defaults")), Qfalse);
  }

  stringsink_init(&sink);

  {
    const upb_handlers* serialize_handlers =
        msgdef_json_serialize_handlers(desc, RTEST(preserve_proto_fieldnames));
    upb_json_printer* printer;
    stackenv se;
    VALUE ret;

    stackenv_init(&se, "Error occurred during encoding: %s");
    printer = upb_json_printer_create(&se.env, serialize_handlers, &sink.sink);

    putmsg(msg_rb, desc, upb_json_printer_input(printer), 0, RTEST(emit_defaults));

    ret = rb_enc_str_new(sink.ptr, sink.len, rb_utf8_encoding());

    stackenv_uninit(&se);
    stringsink_uninit(&sink);

    return ret;
  }
}

static void discard_unknown(VALUE msg_rb, const Descriptor* desc) {
  MessageHeader* msg;
  upb_msg_field_iter it;

  TypedData_Get_Struct(msg_rb, MessageHeader, &Message_type, msg);

  stringsink* unknown = msg->unknown_fields;
  if (unknown != NULL) {
    stringsink_uninit(unknown);
    msg->unknown_fields = NULL;
  }

  for (upb_msg_field_begin(&it, desc->msgdef);
       !upb_msg_field_done(&it);
       upb_msg_field_next(&it)) {
    upb_fielddef *f = upb_msg_iter_field(&it);
    uint32_t offset =
        desc->layout->fields[upb_fielddef_index(f)].offset +
        sizeof(MessageHeader);

    if (upb_fielddef_containingoneof(f)) {
      uint32_t oneof_case_offset =
          desc->layout->fields[upb_fielddef_index(f)].case_offset +
          sizeof(MessageHeader);
      // For a oneof, check that this field is actually present -- skip all the
      // below if not.
      if (DEREF(msg, oneof_case_offset, uint32_t) !=
          upb_fielddef_number(f)) {
        continue;
      }
      // Otherwise, fall through to the appropriate singular-field handler
      // below.
    }

    if (!upb_fielddef_issubmsg(f)) {
      continue;
    }

    if (is_map_field(f)) {
      if (!upb_fielddef_issubmsg(map_field_value(f))) continue;
      VALUE map = DEREF(msg, offset, VALUE);
      if (map == Qnil) continue;
      Map_iter map_it;
      for (Map_begin(map, &map_it); !Map_done(&map_it); Map_next(&map_it)) {
        VALUE submsg = Map_iter_value(&map_it);
        VALUE descriptor = rb_ivar_get(submsg, descriptor_instancevar_interned);
        const Descriptor* subdesc = ruby_to_Descriptor(descriptor);
        discard_unknown(submsg, subdesc);
      }
    } else if (upb_fielddef_isseq(f)) {
      VALUE ary = DEREF(msg, offset, VALUE);
      if (ary == Qnil) continue;
      int size = NUM2INT(RepeatedField_length(ary));
      for (int i = 0; i < size; i++) {
        void* memory = RepeatedField_index_native(ary, i);
        VALUE submsg = *((VALUE *)memory);
        VALUE descriptor = rb_ivar_get(submsg, descriptor_instancevar_interned);
        const Descriptor* subdesc = ruby_to_Descriptor(descriptor);
        discard_unknown(submsg, subdesc);
      }
    } else {
      VALUE submsg = DEREF(msg, offset, VALUE);
      if (submsg == Qnil) continue;
      VALUE descriptor = rb_ivar_get(submsg, descriptor_instancevar_interned);
      const Descriptor* subdesc = ruby_to_Descriptor(descriptor);
      discard_unknown(submsg, subdesc);
    }
  }
}

/*
 * call-seq:
 *     Google::Protobuf.discard_unknown(msg)
 *
 * Discard unknown fields in the given message object and recursively discard
 * unknown fields in submessages.
 */
VALUE Google_Protobuf_discard_unknown(VALUE self, VALUE msg_rb) {
  VALUE klass = CLASS_OF(msg_rb);
  VALUE descriptor = rb_ivar_get(klass, descriptor_instancevar_interned);
  Descriptor* desc = ruby_to_Descriptor(descriptor);
  if (klass == cRepeatedField || klass == cMap) {
    rb_raise(rb_eArgError, "Expected proto msg for discard unknown.");
  } else {
    discard_unknown(msg_rb, desc);
  }
  return Qnil;
}<|MERGE_RESOLUTION|>--- conflicted
+++ resolved
@@ -1109,11 +1109,7 @@
   TypedData_Get_Struct(msg_rb, MessageHeader, &Message_type, msg);
 
   if (desc != msg->descriptor) {
-<<<<<<< HEAD
-    rb_raise(cTypeError,
-=======
     rb_raise(rb_eArgError,
->>>>>>> 48cb18e5
              "The type of given msg is '%s', expect '%s'.",
              upb_msgdef_fullname(msg->descriptor->msgdef),
              upb_msgdef_fullname(desc->msgdef));
