--- conflicted
+++ resolved
@@ -46,20 +46,11 @@
   uint8_t label;          /* google.protobuf.Label or _UPB_LABEL_* above. */
 } upb_msglayout_field;
 
-<<<<<<< HEAD
+struct upb_decstate;
 struct upb_msglayout;
-struct upb_decstate;
 
 typedef const char *_upb_field_parser(struct upb_decstate *d, const char *ptr,
                                       upb_msg *msg, intptr_t table,
-=======
-struct upb_decstate;
-struct upb_msglayout;
-
-typedef const char *_upb_field_parser(struct upb_decstate *d, const char *ptr,
-                                      upb_msg *msg,
-                                      const struct upb_msglayout *table,
->>>>>>> 32388213
                                       uint64_t hasbits, uint64_t data);
 
 typedef struct {
@@ -68,7 +59,6 @@
 } _upb_fasttable_entry;
 
 typedef struct upb_msglayout {
-  _upb_fasttable_entry fasttable[32];
   const struct upb_msglayout *const* submsgs;
   const upb_msglayout_field *fields;
   /* Must be aligned to sizeof(void*).  Doesn't include internal members like
