--- conflicted
+++ resolved
@@ -41,11 +41,7 @@
     branches:
       - main
       - '[0-9]+.x'
-<<<<<<< HEAD
       # The 21.x branch still use Kokoro
-=======
-      # The 21.x branch still uses Kokoro
->>>>>>> e352092e
       - '!21.x'
       # For testing purposes so we can stage this on the `gha` branch.
       - gha
